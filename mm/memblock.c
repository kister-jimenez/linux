/*
 * Procedures for maintaining information about logical memory blocks.
 *
 * Peter Bergner, IBM Corp.	June 2001.
 * Copyright (C) 2001 Peter Bergner.
 *
 *      This program is free software; you can redistribute it and/or
 *      modify it under the terms of the GNU General Public License
 *      as published by the Free Software Foundation; either version
 *      2 of the License, or (at your option) any later version.
 */

#include <linux/kernel.h>
#include <linux/slab.h>
#include <linux/init.h>
#include <linux/bitops.h>
#include <linux/poison.h>
#include <linux/pfn.h>
#include <linux/debugfs.h>
#include <linux/kmemleak.h>
#include <linux/seq_file.h>
#include <linux/memblock.h>

#include <asm/sections.h>
#include <linux/io.h>

#include "internal.h"

#define INIT_MEMBLOCK_REGIONS			128
#define INIT_PHYSMEM_REGIONS			4

#ifndef INIT_MEMBLOCK_RESERVED_REGIONS
# define INIT_MEMBLOCK_RESERVED_REGIONS		INIT_MEMBLOCK_REGIONS
#endif

/**
 * DOC: memblock overview
 *
 * Memblock is a method of managing memory regions during the early
 * boot period when the usual kernel memory allocators are not up and
 * running.
 *
 * Memblock views the system memory as collections of contiguous
 * regions. There are several types of these collections:
 *
 * * ``memory`` - describes the physical memory available to the
 *   kernel; this may differ from the actual physical memory installed
 *   in the system, for instance when the memory is restricted with
 *   ``mem=`` command line parameter
 * * ``reserved`` - describes the regions that were allocated
 * * ``physmap`` - describes the actual physical memory regardless of
 *   the possible restrictions; the ``physmap`` type is only available
 *   on some architectures.
 *
 * Each region is represented by :c:type:`struct memblock_region` that
 * defines the region extents, its attributes and NUMA node id on NUMA
 * systems. Every memory type is described by the :c:type:`struct
 * memblock_type` which contains an array of memory regions along with
 * the allocator metadata. The memory types are nicely wrapped with
 * :c:type:`struct memblock`. This structure is statically initialzed
 * at build time. The region arrays for the "memory" and "reserved"
 * types are initially sized to %INIT_MEMBLOCK_REGIONS and for the
 * "physmap" type to %INIT_PHYSMEM_REGIONS.
 * The :c:func:`memblock_allow_resize` enables automatic resizing of
 * the region arrays during addition of new regions. This feature
 * should be used with care so that memory allocated for the region
 * array will not overlap with areas that should be reserved, for
 * example initrd.
 *
 * The early architecture setup should tell memblock what the physical
 * memory layout is by using :c:func:`memblock_add` or
 * :c:func:`memblock_add_node` functions. The first function does not
 * assign the region to a NUMA node and it is appropriate for UMA
 * systems. Yet, it is possible to use it on NUMA systems as well and
 * assign the region to a NUMA node later in the setup process using
 * :c:func:`memblock_set_node`. The :c:func:`memblock_add_node`
 * performs such an assignment directly.
 *
 * Once memblock is setup the memory can be allocated using one of the
 * API variants:
 *
 * * :c:func:`memblock_phys_alloc*` - these functions return the
 *   **physical** address of the allocated memory
 * * :c:func:`memblock_alloc*` - these functions return the **virtual**
 *   address of the allocated memory.
 *
 * Note, that both API variants use implict assumptions about allowed
 * memory ranges and the fallback methods. Consult the documentation
 * of :c:func:`memblock_alloc_internal` and
 * :c:func:`memblock_alloc_range_nid` functions for more elaboarte
 * description.
 *
 * As the system boot progresses, the architecture specific
 * :c:func:`mem_init` function frees all the memory to the buddy page
 * allocator.
 *
 * If an architecure enables %CONFIG_ARCH_DISCARD_MEMBLOCK, the
 * memblock data structures will be discarded after the system
 * initialization compltes.
 */

#ifndef CONFIG_NEED_MULTIPLE_NODES
struct pglist_data __refdata contig_page_data;
EXPORT_SYMBOL(contig_page_data);
#endif

unsigned long max_low_pfn;
unsigned long min_low_pfn;
unsigned long max_pfn;
unsigned long long max_possible_pfn;

static struct memblock_region memblock_memory_init_regions[INIT_MEMBLOCK_REGIONS] __initdata_memblock;
static struct memblock_region memblock_reserved_init_regions[INIT_MEMBLOCK_RESERVED_REGIONS] __initdata_memblock;
#ifdef CONFIG_HAVE_MEMBLOCK_PHYS_MAP
static struct memblock_region memblock_physmem_init_regions[INIT_PHYSMEM_REGIONS] __initdata_memblock;
#endif

struct memblock memblock __initdata_memblock = {
	.memory.regions		= memblock_memory_init_regions,
	.memory.cnt		= 1,	/* empty dummy entry */
	.memory.max		= INIT_MEMBLOCK_REGIONS,
	.memory.name		= "memory",

	.reserved.regions	= memblock_reserved_init_regions,
	.reserved.cnt		= 1,	/* empty dummy entry */
	.reserved.max		= INIT_MEMBLOCK_RESERVED_REGIONS,
	.reserved.name		= "reserved",

#ifdef CONFIG_HAVE_MEMBLOCK_PHYS_MAP
	.physmem.regions	= memblock_physmem_init_regions,
	.physmem.cnt		= 1,	/* empty dummy entry */
	.physmem.max		= INIT_PHYSMEM_REGIONS,
	.physmem.name		= "physmem",
#endif

	.bottom_up		= false,
	.current_limit		= MEMBLOCK_ALLOC_ANYWHERE,
};

int memblock_debug __initdata_memblock;
static bool system_has_some_mirror __initdata_memblock = false;
static int memblock_can_resize __initdata_memblock;
static int memblock_memory_in_slab __initdata_memblock = 0;
static int memblock_reserved_in_slab __initdata_memblock = 0;

static enum memblock_flags __init_memblock choose_memblock_flags(void)
{
	return system_has_some_mirror ? MEMBLOCK_MIRROR : MEMBLOCK_NONE;
}

/* adjust *@size so that (@base + *@size) doesn't overflow, return new size */
static inline phys_addr_t memblock_cap_size(phys_addr_t base, phys_addr_t *size)
{
	return *size = min(*size, PHYS_ADDR_MAX - base);
}

/*
 * Address comparison utilities
 */
static unsigned long __init_memblock memblock_addrs_overlap(phys_addr_t base1, phys_addr_t size1,
				       phys_addr_t base2, phys_addr_t size2)
{
	return ((base1 < (base2 + size2)) && (base2 < (base1 + size1)));
}

bool __init_memblock memblock_overlaps_region(struct memblock_type *type,
					phys_addr_t base, phys_addr_t size)
{
	unsigned long i;

	for (i = 0; i < type->cnt; i++)
		if (memblock_addrs_overlap(base, size, type->regions[i].base,
					   type->regions[i].size))
			break;
	return i < type->cnt;
}

/**
 * __memblock_find_range_bottom_up - find free area utility in bottom-up
 * @start: start of candidate range
 * @end: end of candidate range, can be %MEMBLOCK_ALLOC_ANYWHERE or
 *       %MEMBLOCK_ALLOC_ACCESSIBLE
 * @size: size of free area to find
 * @align: alignment of free area to find
 * @nid: nid of the free area to find, %NUMA_NO_NODE for any node
 * @flags: pick from blocks based on memory attributes
 *
 * Utility called from memblock_find_in_range_node(), find free area bottom-up.
 *
 * Return:
 * Found address on success, 0 on failure.
 */
static phys_addr_t __init_memblock
__memblock_find_range_bottom_up(phys_addr_t start, phys_addr_t end,
				phys_addr_t size, phys_addr_t align, int nid,
				enum memblock_flags flags)
{
	phys_addr_t this_start, this_end, cand;
	u64 i;

	for_each_free_mem_range(i, nid, flags, &this_start, &this_end, NULL) {
		this_start = clamp(this_start, start, end);
		this_end = clamp(this_end, start, end);

		cand = round_up(this_start, align);
		if (cand < this_end && this_end - cand >= size)
			return cand;
	}

	return 0;
}

/**
 * __memblock_find_range_top_down - find free area utility, in top-down
 * @start: start of candidate range
 * @end: end of candidate range, can be %MEMBLOCK_ALLOC_ANYWHERE or
 *       %MEMBLOCK_ALLOC_ACCESSIBLE
 * @size: size of free area to find
 * @align: alignment of free area to find
 * @nid: nid of the free area to find, %NUMA_NO_NODE for any node
 * @flags: pick from blocks based on memory attributes
 *
 * Utility called from memblock_find_in_range_node(), find free area top-down.
 *
 * Return:
 * Found address on success, 0 on failure.
 */
static phys_addr_t __init_memblock
__memblock_find_range_top_down(phys_addr_t start, phys_addr_t end,
			       phys_addr_t size, phys_addr_t align, int nid,
			       enum memblock_flags flags)
{
	phys_addr_t this_start, this_end, cand;
	u64 i;

	for_each_free_mem_range_reverse(i, nid, flags, &this_start, &this_end,
					NULL) {
		this_start = clamp(this_start, start, end);
		this_end = clamp(this_end, start, end);

		if (this_end < size)
			continue;

		cand = round_down(this_end - size, align);
		if (cand >= this_start)
			return cand;
	}

	return 0;
}

/**
 * memblock_find_in_range_node - find free area in given range and node
 * @size: size of free area to find
 * @align: alignment of free area to find
 * @start: start of candidate range
 * @end: end of candidate range, can be %MEMBLOCK_ALLOC_ANYWHERE or
 *       %MEMBLOCK_ALLOC_ACCESSIBLE
 * @nid: nid of the free area to find, %NUMA_NO_NODE for any node
 * @flags: pick from blocks based on memory attributes
 *
 * Find @size free area aligned to @align in the specified range and node.
 *
 * When allocation direction is bottom-up, the @start should be greater
 * than the end of the kernel image. Otherwise, it will be trimmed. The
 * reason is that we want the bottom-up allocation just near the kernel
 * image so it is highly likely that the allocated memory and the kernel
 * will reside in the same node.
 *
 * If bottom-up allocation failed, will try to allocate memory top-down.
 *
 * Return:
 * Found address on success, 0 on failure.
 */
static phys_addr_t __init_memblock memblock_find_in_range_node(phys_addr_t size,
					phys_addr_t align, phys_addr_t start,
					phys_addr_t end, int nid,
					enum memblock_flags flags)
{
	phys_addr_t kernel_end, ret;

	/* pump up @end */
	if (end == MEMBLOCK_ALLOC_ACCESSIBLE ||
	    end == MEMBLOCK_ALLOC_KASAN)
		end = memblock.current_limit;

	/* avoid allocating the first page */
	start = max_t(phys_addr_t, start, PAGE_SIZE);
	end = max(start, end);
	kernel_end = __pa_symbol(_end);

	/*
	 * try bottom-up allocation only when bottom-up mode
	 * is set and @end is above the kernel image.
	 */
	if (memblock_bottom_up() && end > kernel_end) {
		phys_addr_t bottom_up_start;

		/* make sure we will allocate above the kernel */
		bottom_up_start = max(start, kernel_end);

		/* ok, try bottom-up allocation first */
		ret = __memblock_find_range_bottom_up(bottom_up_start, end,
						      size, align, nid, flags);
		if (ret)
			return ret;

		/*
		 * we always limit bottom-up allocation above the kernel,
		 * but top-down allocation doesn't have the limit, so
		 * retrying top-down allocation may succeed when bottom-up
		 * allocation failed.
		 *
		 * bottom-up allocation is expected to be fail very rarely,
		 * so we use WARN_ONCE() here to see the stack trace if
		 * fail happens.
		 */
		WARN_ONCE(IS_ENABLED(CONFIG_MEMORY_HOTREMOVE),
			  "memblock: bottom-up allocation failed, memory hotremove may be affected\n");
	}

	return __memblock_find_range_top_down(start, end, size, align, nid,
					      flags);
}

/**
 * memblock_find_in_range - find free area in given range
 * @start: start of candidate range
 * @end: end of candidate range, can be %MEMBLOCK_ALLOC_ANYWHERE or
 *       %MEMBLOCK_ALLOC_ACCESSIBLE
 * @size: size of free area to find
 * @align: alignment of free area to find
 *
 * Find @size free area aligned to @align in the specified range.
 *
 * Return:
 * Found address on success, 0 on failure.
 */
phys_addr_t __init_memblock memblock_find_in_range(phys_addr_t start,
					phys_addr_t end, phys_addr_t size,
					phys_addr_t align)
{
	phys_addr_t ret;
	enum memblock_flags flags = choose_memblock_flags();

again:
	ret = memblock_find_in_range_node(size, align, start, end,
					    NUMA_NO_NODE, flags);

	if (!ret && (flags & MEMBLOCK_MIRROR)) {
		pr_warn("Could not allocate %pap bytes of mirrored memory\n",
			&size);
		flags &= ~MEMBLOCK_MIRROR;
		goto again;
	}

	return ret;
}

static void __init_memblock memblock_remove_region(struct memblock_type *type, unsigned long r)
{
	type->total_size -= type->regions[r].size;
	memmove(&type->regions[r], &type->regions[r + 1],
		(type->cnt - (r + 1)) * sizeof(type->regions[r]));
	type->cnt--;

	/* Special case for empty arrays */
	if (type->cnt == 0) {
		WARN_ON(type->total_size != 0);
		type->cnt = 1;
		type->regions[0].base = 0;
		type->regions[0].size = 0;
		type->regions[0].flags = 0;
		memblock_set_region_node(&type->regions[0], MAX_NUMNODES);
	}
}

#ifdef CONFIG_ARCH_DISCARD_MEMBLOCK
/**
 * memblock_discard - discard memory and reserved arrays if they were allocated
 */
void __init memblock_discard(void)
{
	phys_addr_t addr, size;

	if (memblock.reserved.regions != memblock_reserved_init_regions) {
		addr = __pa(memblock.reserved.regions);
		size = PAGE_ALIGN(sizeof(struct memblock_region) *
				  memblock.reserved.max);
		__memblock_free_late(addr, size);
	}

	if (memblock.memory.regions != memblock_memory_init_regions) {
		addr = __pa(memblock.memory.regions);
		size = PAGE_ALIGN(sizeof(struct memblock_region) *
				  memblock.memory.max);
		__memblock_free_late(addr, size);
	}
}
#endif

/**
 * memblock_double_array - double the size of the memblock regions array
 * @type: memblock type of the regions array being doubled
 * @new_area_start: starting address of memory range to avoid overlap with
 * @new_area_size: size of memory range to avoid overlap with
 *
 * Double the size of the @type regions array. If memblock is being used to
 * allocate memory for a new reserved regions array and there is a previously
 * allocated memory range [@new_area_start, @new_area_start + @new_area_size]
 * waiting to be reserved, ensure the memory used by the new array does
 * not overlap.
 *
 * Return:
 * 0 on success, -1 on failure.
 */
static int __init_memblock memblock_double_array(struct memblock_type *type,
						phys_addr_t new_area_start,
						phys_addr_t new_area_size)
{
	struct memblock_region *new_array, *old_array;
	phys_addr_t old_alloc_size, new_alloc_size;
	phys_addr_t old_size, new_size, addr, new_end;
	int use_slab = slab_is_available();
	int *in_slab;

	/* We don't allow resizing until we know about the reserved regions
	 * of memory that aren't suitable for allocation
	 */
	if (!memblock_can_resize)
		return -1;

	/* Calculate new doubled size */
	old_size = type->max * sizeof(struct memblock_region);
	new_size = old_size << 1;
	/*
	 * We need to allocated new one align to PAGE_SIZE,
	 *   so we can free them completely later.
	 */
	old_alloc_size = PAGE_ALIGN(old_size);
	new_alloc_size = PAGE_ALIGN(new_size);

	/* Retrieve the slab flag */
	if (type == &memblock.memory)
		in_slab = &memblock_memory_in_slab;
	else
		in_slab = &memblock_reserved_in_slab;

	/* Try to find some space for it */
	if (use_slab) {
		new_array = kmalloc(new_size, GFP_KERNEL);
		addr = new_array ? __pa(new_array) : 0;
	} else {
		/* only exclude range when trying to double reserved.regions */
		if (type != &memblock.reserved)
			new_area_start = new_area_size = 0;

		addr = memblock_find_in_range(new_area_start + new_area_size,
						memblock.current_limit,
						new_alloc_size, PAGE_SIZE);
		if (!addr && new_area_size)
			addr = memblock_find_in_range(0,
				min(new_area_start, memblock.current_limit),
				new_alloc_size, PAGE_SIZE);

		new_array = addr ? __va(addr) : NULL;
	}
	if (!addr) {
		pr_err("memblock: Failed to double %s array from %ld to %ld entries !\n",
		       type->name, type->max, type->max * 2);
		return -1;
	}

	new_end = addr + new_size - 1;
	memblock_dbg("memblock: %s is doubled to %ld at [%pa-%pa]",
			type->name, type->max * 2, &addr, &new_end);

	/*
	 * Found space, we now need to move the array over before we add the
	 * reserved region since it may be our reserved array itself that is
	 * full.
	 */
	memcpy(new_array, type->regions, old_size);
	memset(new_array + type->max, 0, old_size);
	old_array = type->regions;
	type->regions = new_array;
	type->max <<= 1;

	/* Free old array. We needn't free it if the array is the static one */
	if (*in_slab)
		kfree(old_array);
	else if (old_array != memblock_memory_init_regions &&
		 old_array != memblock_reserved_init_regions)
		memblock_free(__pa(old_array), old_alloc_size);

	/*
	 * Reserve the new array if that comes from the memblock.  Otherwise, we
	 * needn't do it
	 */
	if (!use_slab)
		BUG_ON(memblock_reserve(addr, new_alloc_size));

	/* Update slab flag */
	*in_slab = use_slab;

	return 0;
}

/**
 * memblock_merge_regions - merge neighboring compatible regions
 * @type: memblock type to scan
 *
 * Scan @type and merge neighboring compatible regions.
 */
static void __init_memblock memblock_merge_regions(struct memblock_type *type)
{
	int i = 0;

	/* cnt never goes below 1 */
	while (i < type->cnt - 1) {
		struct memblock_region *this = &type->regions[i];
		struct memblock_region *next = &type->regions[i + 1];

		if (this->base + this->size != next->base ||
		    memblock_get_region_node(this) !=
		    memblock_get_region_node(next) ||
		    this->flags != next->flags) {
			BUG_ON(this->base + this->size > next->base);
			i++;
			continue;
		}

		this->size += next->size;
		/* move forward from next + 1, index of which is i + 2 */
		memmove(next, next + 1, (type->cnt - (i + 2)) * sizeof(*next));
		type->cnt--;
	}
}

/**
 * memblock_insert_region - insert new memblock region
 * @type:	memblock type to insert into
 * @idx:	index for the insertion point
 * @base:	base address of the new region
 * @size:	size of the new region
 * @nid:	node id of the new region
 * @flags:	flags of the new region
 *
 * Insert new memblock region [@base, @base + @size) into @type at @idx.
 * @type must already have extra room to accommodate the new region.
 */
static void __init_memblock memblock_insert_region(struct memblock_type *type,
						   int idx, phys_addr_t base,
						   phys_addr_t size,
						   int nid,
						   enum memblock_flags flags)
{
	struct memblock_region *rgn = &type->regions[idx];

	BUG_ON(type->cnt >= type->max);
	memmove(rgn + 1, rgn, (type->cnt - idx) * sizeof(*rgn));
	rgn->base = base;
	rgn->size = size;
	rgn->flags = flags;
	memblock_set_region_node(rgn, nid);
	type->cnt++;
	type->total_size += size;
}

/**
 * memblock_add_range - add new memblock region
 * @type: memblock type to add new region into
 * @base: base address of the new region
 * @size: size of the new region
 * @nid: nid of the new region
 * @flags: flags of the new region
 *
 * Add new memblock region [@base, @base + @size) into @type.  The new region
 * is allowed to overlap with existing ones - overlaps don't affect already
 * existing regions.  @type is guaranteed to be minimal (all neighbouring
 * compatible regions are merged) after the addition.
 *
 * Return:
 * 0 on success, -errno on failure.
 */
int __init_memblock memblock_add_range(struct memblock_type *type,
				phys_addr_t base, phys_addr_t size,
				int nid, enum memblock_flags flags)
{
	bool insert = false;
	phys_addr_t obase = base;
	phys_addr_t end = base + memblock_cap_size(base, &size);
	int idx, nr_new;
	struct memblock_region *rgn;

	if (!size)
		return 0;

	/* special case for empty array */
	if (type->regions[0].size == 0) {
		WARN_ON(type->cnt != 1 || type->total_size);
		type->regions[0].base = base;
		type->regions[0].size = size;
		type->regions[0].flags = flags;
		memblock_set_region_node(&type->regions[0], nid);
		type->total_size = size;
		return 0;
	}
repeat:
	/*
	 * The following is executed twice.  Once with %false @insert and
	 * then with %true.  The first counts the number of regions needed
	 * to accommodate the new area.  The second actually inserts them.
	 */
	base = obase;
	nr_new = 0;

	for_each_memblock_type(idx, type, rgn) {
		phys_addr_t rbase = rgn->base;
		phys_addr_t rend = rbase + rgn->size;

		if (rbase >= end)
			break;
		if (rend <= base)
			continue;
		/*
		 * @rgn overlaps.  If it separates the lower part of new
		 * area, insert that portion.
		 */
		if (rbase > base) {
#ifdef CONFIG_HAVE_MEMBLOCK_NODE_MAP
			WARN_ON(nid != memblock_get_region_node(rgn));
#endif
			WARN_ON(flags != rgn->flags);
			nr_new++;
			if (insert)
				memblock_insert_region(type, idx++, base,
						       rbase - base, nid,
						       flags);
		}
		/* area below @rend is dealt with, forget about it */
		base = min(rend, end);
	}

	/* insert the remaining portion */
	if (base < end) {
		nr_new++;
		if (insert)
			memblock_insert_region(type, idx, base, end - base,
					       nid, flags);
	}

	if (!nr_new)
		return 0;

	/*
	 * If this was the first round, resize array and repeat for actual
	 * insertions; otherwise, merge and return.
	 */
	if (!insert) {
		while (type->cnt + nr_new > type->max)
			if (memblock_double_array(type, obase, size) < 0)
				return -ENOMEM;
		insert = true;
		goto repeat;
	} else {
		memblock_merge_regions(type);
		return 0;
	}
}

/**
 * memblock_add_node - add new memblock region within a NUMA node
 * @base: base address of the new region
 * @size: size of the new region
 * @nid: nid of the new region
 *
 * Add new memblock region [@base, @base + @size) to the "memory"
 * type. See memblock_add_range() description for mode details
 *
 * Return:
 * 0 on success, -errno on failure.
 */
int __init_memblock memblock_add_node(phys_addr_t base, phys_addr_t size,
				       int nid)
{
	return memblock_add_range(&memblock.memory, base, size, nid, 0);
}

/**
 * memblock_add - add new memblock region
 * @base: base address of the new region
 * @size: size of the new region
 *
 * Add new memblock region [@base, @base + @size) to the "memory"
 * type. See memblock_add_range() description for mode details
 *
 * Return:
 * 0 on success, -errno on failure.
 */
int __init_memblock memblock_add(phys_addr_t base, phys_addr_t size)
{
	phys_addr_t end = base + size - 1;

	memblock_dbg("memblock_add: [%pa-%pa] %pS\n",
		     &base, &end, (void *)_RET_IP_);

	return memblock_add_range(&memblock.memory, base, size, MAX_NUMNODES, 0);
}

/**
 * memblock_isolate_range - isolate given range into disjoint memblocks
 * @type: memblock type to isolate range for
 * @base: base of range to isolate
 * @size: size of range to isolate
 * @start_rgn: out parameter for the start of isolated region
 * @end_rgn: out parameter for the end of isolated region
 *
 * Walk @type and ensure that regions don't cross the boundaries defined by
 * [@base, @base + @size).  Crossing regions are split at the boundaries,
 * which may create at most two more regions.  The index of the first
 * region inside the range is returned in *@start_rgn and end in *@end_rgn.
 *
 * Return:
 * 0 on success, -errno on failure.
 */
static int __init_memblock memblock_isolate_range(struct memblock_type *type,
					phys_addr_t base, phys_addr_t size,
					int *start_rgn, int *end_rgn)
{
	phys_addr_t end = base + memblock_cap_size(base, &size);
	int idx;
	struct memblock_region *rgn;

	*start_rgn = *end_rgn = 0;

	if (!size)
		return 0;

	/* we'll create at most two more regions */
	while (type->cnt + 2 > type->max)
		if (memblock_double_array(type, base, size) < 0)
			return -ENOMEM;

	for_each_memblock_type(idx, type, rgn) {
		phys_addr_t rbase = rgn->base;
		phys_addr_t rend = rbase + rgn->size;

		if (rbase >= end)
			break;
		if (rend <= base)
			continue;

		if (rbase < base) {
			/*
			 * @rgn intersects from below.  Split and continue
			 * to process the next region - the new top half.
			 */
			rgn->base = base;
			rgn->size -= base - rbase;
			type->total_size -= base - rbase;
			memblock_insert_region(type, idx, rbase, base - rbase,
					       memblock_get_region_node(rgn),
					       rgn->flags);
		} else if (rend > end) {
			/*
			 * @rgn intersects from above.  Split and redo the
			 * current region - the new bottom half.
			 */
			rgn->base = end;
			rgn->size -= end - rbase;
			type->total_size -= end - rbase;
			memblock_insert_region(type, idx--, rbase, end - rbase,
					       memblock_get_region_node(rgn),
					       rgn->flags);
		} else {
			/* @rgn is fully contained, record it */
			if (!*end_rgn)
				*start_rgn = idx;
			*end_rgn = idx + 1;
		}
	}

	return 0;
}

static int __init_memblock memblock_remove_range(struct memblock_type *type,
					  phys_addr_t base, phys_addr_t size)
{
	int start_rgn, end_rgn;
	int i, ret;

	ret = memblock_isolate_range(type, base, size, &start_rgn, &end_rgn);
	if (ret)
		return ret;

	for (i = end_rgn - 1; i >= start_rgn; i--)
		memblock_remove_region(type, i);
	return 0;
}

int __init_memblock memblock_remove(phys_addr_t base, phys_addr_t size)
{
	phys_addr_t end = base + size - 1;

	memblock_dbg("memblock_remove: [%pa-%pa] %pS\n",
		     &base, &end, (void *)_RET_IP_);

	return memblock_remove_range(&memblock.memory, base, size);
}

/**
 * memblock_free - free boot memory block
 * @base: phys starting address of the  boot memory block
 * @size: size of the boot memory block in bytes
 *
 * Free boot memory block previously allocated by memblock_alloc_xx() API.
 * The freeing memory will not be released to the buddy allocator.
 */
int __init_memblock memblock_free(phys_addr_t base, phys_addr_t size)
{
	phys_addr_t end = base + size - 1;

	memblock_dbg("   memblock_free: [%pa-%pa] %pS\n",
		     &base, &end, (void *)_RET_IP_);

	kmemleak_free_part_phys(base, size);
	return memblock_remove_range(&memblock.reserved, base, size);
}

int __init_memblock memblock_reserve(phys_addr_t base, phys_addr_t size)
{
	phys_addr_t end = base + size - 1;

	memblock_dbg("memblock_reserve: [%pa-%pa] %pS\n",
		     &base, &end, (void *)_RET_IP_);

	return memblock_add_range(&memblock.reserved, base, size, MAX_NUMNODES, 0);
}

/**
 * memblock_setclr_flag - set or clear flag for a memory region
 * @base: base address of the region
 * @size: size of the region
 * @set: set or clear the flag
 * @flag: the flag to udpate
 *
 * This function isolates region [@base, @base + @size), and sets/clears flag
 *
 * Return: 0 on success, -errno on failure.
 */
static int __init_memblock memblock_setclr_flag(phys_addr_t base,
				phys_addr_t size, int set, int flag)
{
	struct memblock_type *type = &memblock.memory;
	int i, ret, start_rgn, end_rgn;

	ret = memblock_isolate_range(type, base, size, &start_rgn, &end_rgn);
	if (ret)
		return ret;

	for (i = start_rgn; i < end_rgn; i++) {
		struct memblock_region *r = &type->regions[i];

		if (set)
			r->flags |= flag;
		else
			r->flags &= ~flag;
	}

	memblock_merge_regions(type);
	return 0;
}

/**
 * memblock_mark_hotplug - Mark hotpluggable memory with flag MEMBLOCK_HOTPLUG.
 * @base: the base phys addr of the region
 * @size: the size of the region
 *
 * Return: 0 on success, -errno on failure.
 */
int __init_memblock memblock_mark_hotplug(phys_addr_t base, phys_addr_t size)
{
	return memblock_setclr_flag(base, size, 1, MEMBLOCK_HOTPLUG);
}

/**
 * memblock_clear_hotplug - Clear flag MEMBLOCK_HOTPLUG for a specified region.
 * @base: the base phys addr of the region
 * @size: the size of the region
 *
 * Return: 0 on success, -errno on failure.
 */
int __init_memblock memblock_clear_hotplug(phys_addr_t base, phys_addr_t size)
{
	return memblock_setclr_flag(base, size, 0, MEMBLOCK_HOTPLUG);
}

/**
 * memblock_mark_mirror - Mark mirrored memory with flag MEMBLOCK_MIRROR.
 * @base: the base phys addr of the region
 * @size: the size of the region
 *
 * Return: 0 on success, -errno on failure.
 */
int __init_memblock memblock_mark_mirror(phys_addr_t base, phys_addr_t size)
{
	system_has_some_mirror = true;

	return memblock_setclr_flag(base, size, 1, MEMBLOCK_MIRROR);
}

/**
 * memblock_mark_nomap - Mark a memory region with flag MEMBLOCK_NOMAP.
 * @base: the base phys addr of the region
 * @size: the size of the region
 *
 * Return: 0 on success, -errno on failure.
 */
int __init_memblock memblock_mark_nomap(phys_addr_t base, phys_addr_t size)
{
	return memblock_setclr_flag(base, size, 1, MEMBLOCK_NOMAP);
}

/**
 * memblock_clear_nomap - Clear flag MEMBLOCK_NOMAP for a specified region.
 * @base: the base phys addr of the region
 * @size: the size of the region
 *
 * Return: 0 on success, -errno on failure.
 */
int __init_memblock memblock_clear_nomap(phys_addr_t base, phys_addr_t size)
{
	return memblock_setclr_flag(base, size, 0, MEMBLOCK_NOMAP);
}

/**
 * __next_reserved_mem_region - next function for for_each_reserved_region()
 * @idx: pointer to u64 loop variable
 * @out_start: ptr to phys_addr_t for start address of the region, can be %NULL
 * @out_end: ptr to phys_addr_t for end address of the region, can be %NULL
 *
 * Iterate over all reserved memory regions.
 */
void __init_memblock __next_reserved_mem_region(u64 *idx,
					   phys_addr_t *out_start,
					   phys_addr_t *out_end)
{
	struct memblock_type *type = &memblock.reserved;

	if (*idx < type->cnt) {
		struct memblock_region *r = &type->regions[*idx];
		phys_addr_t base = r->base;
		phys_addr_t size = r->size;

		if (out_start)
			*out_start = base;
		if (out_end)
			*out_end = base + size - 1;

		*idx += 1;
		return;
	}

	/* signal end of iteration */
	*idx = ULLONG_MAX;
}

static bool should_skip_region(struct memblock_region *m, int nid, int flags)
{
	int m_nid = memblock_get_region_node(m);

	/* only memory regions are associated with nodes, check it */
	if (nid != NUMA_NO_NODE && nid != m_nid)
		return true;

	/* skip hotpluggable memory regions if needed */
	if (movable_node_is_enabled() && memblock_is_hotpluggable(m))
		return true;

	/* if we want mirror memory skip non-mirror memory regions */
	if ((flags & MEMBLOCK_MIRROR) && !memblock_is_mirror(m))
		return true;

	/* skip nomap memory unless we were asked for it explicitly */
	if (!(flags & MEMBLOCK_NOMAP) && memblock_is_nomap(m))
		return true;

	return false;
}

/**
 * __next_mem_range - next function for for_each_free_mem_range() etc.
 * @idx: pointer to u64 loop variable
 * @nid: node selector, %NUMA_NO_NODE for all nodes
 * @flags: pick from blocks based on memory attributes
 * @type_a: pointer to memblock_type from where the range is taken
 * @type_b: pointer to memblock_type which excludes memory from being taken
 * @out_start: ptr to phys_addr_t for start address of the range, can be %NULL
 * @out_end: ptr to phys_addr_t for end address of the range, can be %NULL
 * @out_nid: ptr to int for nid of the range, can be %NULL
 *
 * Find the first area from *@idx which matches @nid, fill the out
 * parameters, and update *@idx for the next iteration.  The lower 32bit of
 * *@idx contains index into type_a and the upper 32bit indexes the
 * areas before each region in type_b.	For example, if type_b regions
 * look like the following,
 *
 *	0:[0-16), 1:[32-48), 2:[128-130)
 *
 * The upper 32bit indexes the following regions.
 *
 *	0:[0-0), 1:[16-32), 2:[48-128), 3:[130-MAX)
 *
 * As both region arrays are sorted, the function advances the two indices
 * in lockstep and returns each intersection.
 */
void __init_memblock __next_mem_range(u64 *idx, int nid,
				      enum memblock_flags flags,
				      struct memblock_type *type_a,
				      struct memblock_type *type_b,
				      phys_addr_t *out_start,
				      phys_addr_t *out_end, int *out_nid)
{
	int idx_a = *idx & 0xffffffff;
	int idx_b = *idx >> 32;

	if (WARN_ONCE(nid == MAX_NUMNODES,
	"Usage of MAX_NUMNODES is deprecated. Use NUMA_NO_NODE instead\n"))
		nid = NUMA_NO_NODE;

	for (; idx_a < type_a->cnt; idx_a++) {
		struct memblock_region *m = &type_a->regions[idx_a];

		phys_addr_t m_start = m->base;
		phys_addr_t m_end = m->base + m->size;
		int	    m_nid = memblock_get_region_node(m);

		if (should_skip_region(m, nid, flags))
			continue;

		if (!type_b) {
			if (out_start)
				*out_start = m_start;
			if (out_end)
				*out_end = m_end;
			if (out_nid)
				*out_nid = m_nid;
			idx_a++;
			*idx = (u32)idx_a | (u64)idx_b << 32;
			return;
		}

		/* scan areas before each reservation */
		for (; idx_b < type_b->cnt + 1; idx_b++) {
			struct memblock_region *r;
			phys_addr_t r_start;
			phys_addr_t r_end;

			r = &type_b->regions[idx_b];
			r_start = idx_b ? r[-1].base + r[-1].size : 0;
			r_end = idx_b < type_b->cnt ?
				r->base : PHYS_ADDR_MAX;

			/*
			 * if idx_b advanced past idx_a,
			 * break out to advance idx_a
			 */
			if (r_start >= m_end)
				break;
			/* if the two regions intersect, we're done */
			if (m_start < r_end) {
				if (out_start)
					*out_start =
						max(m_start, r_start);
				if (out_end)
					*out_end = min(m_end, r_end);
				if (out_nid)
					*out_nid = m_nid;
				/*
				 * The region which ends first is
				 * advanced for the next iteration.
				 */
				if (m_end <= r_end)
					idx_a++;
				else
					idx_b++;
				*idx = (u32)idx_a | (u64)idx_b << 32;
				return;
			}
		}
	}

	/* signal end of iteration */
	*idx = ULLONG_MAX;
}

/**
 * __next_mem_range_rev - generic next function for for_each_*_range_rev()
 *
 * @idx: pointer to u64 loop variable
 * @nid: node selector, %NUMA_NO_NODE for all nodes
 * @flags: pick from blocks based on memory attributes
 * @type_a: pointer to memblock_type from where the range is taken
 * @type_b: pointer to memblock_type which excludes memory from being taken
 * @out_start: ptr to phys_addr_t for start address of the range, can be %NULL
 * @out_end: ptr to phys_addr_t for end address of the range, can be %NULL
 * @out_nid: ptr to int for nid of the range, can be %NULL
 *
 * Finds the next range from type_a which is not marked as unsuitable
 * in type_b.
 *
 * Reverse of __next_mem_range().
 */
void __init_memblock __next_mem_range_rev(u64 *idx, int nid,
					  enum memblock_flags flags,
					  struct memblock_type *type_a,
					  struct memblock_type *type_b,
					  phys_addr_t *out_start,
					  phys_addr_t *out_end, int *out_nid)
{
	int idx_a = *idx & 0xffffffff;
	int idx_b = *idx >> 32;

	if (WARN_ONCE(nid == MAX_NUMNODES, "Usage of MAX_NUMNODES is deprecated. Use NUMA_NO_NODE instead\n"))
		nid = NUMA_NO_NODE;

	if (*idx == (u64)ULLONG_MAX) {
		idx_a = type_a->cnt - 1;
		if (type_b != NULL)
			idx_b = type_b->cnt;
		else
			idx_b = 0;
	}

	for (; idx_a >= 0; idx_a--) {
		struct memblock_region *m = &type_a->regions[idx_a];

		phys_addr_t m_start = m->base;
		phys_addr_t m_end = m->base + m->size;
		int m_nid = memblock_get_region_node(m);

		if (should_skip_region(m, nid, flags))
			continue;

		if (!type_b) {
			if (out_start)
				*out_start = m_start;
			if (out_end)
				*out_end = m_end;
			if (out_nid)
				*out_nid = m_nid;
			idx_a--;
			*idx = (u32)idx_a | (u64)idx_b << 32;
			return;
		}

		/* scan areas before each reservation */
		for (; idx_b >= 0; idx_b--) {
			struct memblock_region *r;
			phys_addr_t r_start;
			phys_addr_t r_end;

			r = &type_b->regions[idx_b];
			r_start = idx_b ? r[-1].base + r[-1].size : 0;
			r_end = idx_b < type_b->cnt ?
				r->base : PHYS_ADDR_MAX;
			/*
			 * if idx_b advanced past idx_a,
			 * break out to advance idx_a
			 */

			if (r_end <= m_start)
				break;
			/* if the two regions intersect, we're done */
			if (m_end > r_start) {
				if (out_start)
					*out_start = max(m_start, r_start);
				if (out_end)
					*out_end = min(m_end, r_end);
				if (out_nid)
					*out_nid = m_nid;
				if (m_start >= r_start)
					idx_a--;
				else
					idx_b--;
				*idx = (u32)idx_a | (u64)idx_b << 32;
				return;
			}
		}
	}
	/* signal end of iteration */
	*idx = ULLONG_MAX;
}

#ifdef CONFIG_HAVE_MEMBLOCK_NODE_MAP
/*
 * Common iterator interface used to define for_each_mem_pfn_range().
 */
void __init_memblock __next_mem_pfn_range(int *idx, int nid,
				unsigned long *out_start_pfn,
				unsigned long *out_end_pfn, int *out_nid)
{
	struct memblock_type *type = &memblock.memory;
	struct memblock_region *r;

	while (++*idx < type->cnt) {
		r = &type->regions[*idx];

		if (PFN_UP(r->base) >= PFN_DOWN(r->base + r->size))
			continue;
		if (nid == MAX_NUMNODES || nid == r->nid)
			break;
	}
	if (*idx >= type->cnt) {
		*idx = -1;
		return;
	}

	if (out_start_pfn)
		*out_start_pfn = PFN_UP(r->base);
	if (out_end_pfn)
		*out_end_pfn = PFN_DOWN(r->base + r->size);
	if (out_nid)
		*out_nid = r->nid;
}

/**
 * memblock_set_node - set node ID on memblock regions
 * @base: base of area to set node ID for
 * @size: size of area to set node ID for
 * @type: memblock type to set node ID for
 * @nid: node ID to set
 *
 * Set the nid of memblock @type regions in [@base, @base + @size) to @nid.
 * Regions which cross the area boundaries are split as necessary.
 *
 * Return:
 * 0 on success, -errno on failure.
 */
int __init_memblock memblock_set_node(phys_addr_t base, phys_addr_t size,
				      struct memblock_type *type, int nid)
{
	int start_rgn, end_rgn;
	int i, ret;

	ret = memblock_isolate_range(type, base, size, &start_rgn, &end_rgn);
	if (ret)
		return ret;

	for (i = start_rgn; i < end_rgn; i++)
		memblock_set_region_node(&type->regions[i], nid);

	memblock_merge_regions(type);
	return 0;
}
#endif /* CONFIG_HAVE_MEMBLOCK_NODE_MAP */

/**
 * memblock_alloc_range_nid - allocate boot memory block
 * @size: size of memory block to be allocated in bytes
 * @align: alignment of the region and block's size
 * @start: the lower bound of the memory region to allocate (phys address)
 * @end: the upper bound of the memory region to allocate (phys address)
 * @nid: nid of the free area to find, %NUMA_NO_NODE for any node
 *
 * The allocation is performed from memory region limited by
 * memblock.current_limit if @max_addr == %MEMBLOCK_ALLOC_ACCESSIBLE.
 *
 * If the specified node can not hold the requested memory the
 * allocation falls back to any node in the system
 *
 * For systems with memory mirroring, the allocation is attempted first
 * from the regions with mirroring enabled and then retried from any
 * memory region.
 *
 * In addition, function sets the min_count to 0 using kmemleak_alloc_phys for
 * allocated boot memory block, so that it is never reported as leaks.
 *
 * Return:
 * Physical address of allocated memory block on success, %0 on failure.
 */
static phys_addr_t __init memblock_alloc_range_nid(phys_addr_t size,
					phys_addr_t align, phys_addr_t start,
					phys_addr_t end, int nid)
{
	enum memblock_flags flags = choose_memblock_flags();
	phys_addr_t found;

	if (WARN_ONCE(nid == MAX_NUMNODES, "Usage of MAX_NUMNODES is deprecated. Use NUMA_NO_NODE instead\n"))
		nid = NUMA_NO_NODE;

	if (!align) {
		/* Can't use WARNs this early in boot on powerpc */
		dump_stack();
		align = SMP_CACHE_BYTES;
	}

	if (end > memblock.current_limit)
		end = memblock.current_limit;

again:
	found = memblock_find_in_range_node(size, align, start, end, nid,
					    flags);
	if (found && !memblock_reserve(found, size))
		goto done;

	if (nid != NUMA_NO_NODE) {
		found = memblock_find_in_range_node(size, align, start,
						    end, NUMA_NO_NODE,
						    flags);
		if (found && !memblock_reserve(found, size))
			goto done;
	}

	if (flags & MEMBLOCK_MIRROR) {
		flags &= ~MEMBLOCK_MIRROR;
		pr_warn("Could not allocate %pap bytes of mirrored memory\n",
			&size);
		goto again;
	}

	return 0;

done:
	/* Skip kmemleak for kasan_init() due to high volume. */
	if (end != MEMBLOCK_ALLOC_KASAN)
		/*
		 * The min_count is set to 0 so that memblock allocated
		 * blocks are never reported as leaks. This is because many
		 * of these blocks are only referred via the physical
		 * address which is not looked up by kmemleak.
		 */
		kmemleak_alloc_phys(found, size, 0, 0);

	return found;
}

/**
 * memblock_phys_alloc_range - allocate a memory block inside specified range
 * @size: size of memory block to be allocated in bytes
 * @align: alignment of the region and block's size
 * @start: the lower bound of the memory region to allocate (physical address)
 * @end: the upper bound of the memory region to allocate (physical address)
 *
 * Allocate @size bytes in the between @start and @end.
 *
 * Return: physical address of the allocated memory block on success,
 * %0 on failure.
 */
phys_addr_t __init memblock_phys_alloc_range(phys_addr_t size,
					     phys_addr_t align,
					     phys_addr_t start,
					     phys_addr_t end)
{
	return memblock_alloc_range_nid(size, align, start, end, NUMA_NO_NODE);
}

/**
 * memblock_phys_alloc_try_nid - allocate a memory block from specified MUMA node
 * @size: size of memory block to be allocated in bytes
 * @align: alignment of the region and block's size
 * @nid: nid of the free area to find, %NUMA_NO_NODE for any node
 *
 * Allocates memory block from the specified NUMA node. If the node
 * has no available memory, attempts to allocated from any node in the
 * system.
 *
 * Return: physical address of the allocated memory block on success,
 * %0 on failure.
 */
phys_addr_t __init memblock_phys_alloc_try_nid(phys_addr_t size, phys_addr_t align, int nid)
{
	return memblock_alloc_range_nid(size, align, 0,
					MEMBLOCK_ALLOC_ACCESSIBLE, nid);
}

/**
 * memblock_alloc_internal - allocate boot memory block
 * @size: size of memory block to be allocated in bytes
 * @align: alignment of the region and block's size
 * @min_addr: the lower bound of the memory region to allocate (phys address)
 * @max_addr: the upper bound of the memory region to allocate (phys address)
 * @nid: nid of the free area to find, %NUMA_NO_NODE for any node
 *
 * Allocates memory block using memblock_alloc_range_nid() and
 * converts the returned physical address to virtual.
 *
 * The @min_addr limit is dropped if it can not be satisfied and the allocation
 * will fall back to memory below @min_addr. Other constraints, such
 * as node and mirrored memory will be handled again in
 * memblock_alloc_range_nid().
 *
 * Return:
 * Virtual address of allocated memory block on success, NULL on failure.
 */
static void * __init memblock_alloc_internal(
				phys_addr_t size, phys_addr_t align,
				phys_addr_t min_addr, phys_addr_t max_addr,
				int nid)
{
	phys_addr_t alloc;

	/*
	 * Detect any accidental use of these APIs after slab is ready, as at
	 * this moment memblock may be deinitialized already and its
	 * internal data may be destroyed (after execution of memblock_free_all)
	 */
	if (WARN_ON_ONCE(slab_is_available()))
		return kzalloc_node(size, GFP_NOWAIT, nid);

	alloc = memblock_alloc_range_nid(size, align, min_addr, max_addr, nid);

	/* retry allocation without lower limit */
	if (!alloc && min_addr)
		alloc = memblock_alloc_range_nid(size, align, 0, max_addr, nid);

	if (!alloc)
		return NULL;

	return phys_to_virt(alloc);
}

/**
 * memblock_alloc_try_nid_raw - allocate boot memory block without zeroing
 * memory and without panicking
 * @size: size of memory block to be allocated in bytes
 * @align: alignment of the region and block's size
 * @min_addr: the lower bound of the memory region from where the allocation
 *	  is preferred (phys address)
 * @max_addr: the upper bound of the memory region from where the allocation
 *	      is preferred (phys address), or %MEMBLOCK_ALLOC_ACCESSIBLE to
 *	      allocate only from memory limited by memblock.current_limit value
 * @nid: nid of the free area to find, %NUMA_NO_NODE for any node
 *
 * Public function, provides additional debug information (including caller
 * info), if enabled. Does not zero allocated memory, does not panic if request
 * cannot be satisfied.
 *
 * Return:
 * Virtual address of allocated memory block on success, NULL on failure.
 */
void * __init memblock_alloc_try_nid_raw(
			phys_addr_t size, phys_addr_t align,
			phys_addr_t min_addr, phys_addr_t max_addr,
			int nid)
{
	void *ptr;

	memblock_dbg("%s: %llu bytes align=0x%llx nid=%d from=%pa max_addr=%pa %pS\n",
		     __func__, (u64)size, (u64)align, nid, &min_addr,
		     &max_addr, (void *)_RET_IP_);

	ptr = memblock_alloc_internal(size, align,
					   min_addr, max_addr, nid);
	if (ptr && size > 0)
		page_init_poison(ptr, size);

	return ptr;
}

/**
 * memblock_alloc_try_nid - allocate boot memory block
 * @size: size of memory block to be allocated in bytes
 * @align: alignment of the region and block's size
 * @min_addr: the lower bound of the memory region from where the allocation
 *	  is preferred (phys address)
 * @max_addr: the upper bound of the memory region from where the allocation
 *	      is preferred (phys address), or %MEMBLOCK_ALLOC_ACCESSIBLE to
 *	      allocate only from memory limited by memblock.current_limit value
 * @nid: nid of the free area to find, %NUMA_NO_NODE for any node
 *
 * Public function, provides additional debug information (including caller
 * info), if enabled. This function zeroes the allocated memory.
 *
 * Return:
 * Virtual address of allocated memory block on success, NULL on failure.
 */
<<<<<<< HEAD
=======
void * __init memblock_alloc_try_nid_nopanic(
				phys_addr_t size, phys_addr_t align,
				phys_addr_t min_addr, phys_addr_t max_addr,
				int nid)
{
	void *ptr;

	memblock_dbg("%s: %llu bytes align=0x%llx nid=%d from=%pa max_addr=%pa %pS\n",
		     __func__, (u64)size, (u64)align, nid, &min_addr,
		     &max_addr, (void *)_RET_IP_);

	ptr = memblock_alloc_internal(size, align,
					   min_addr, max_addr, nid);
	if (ptr)
		memset(ptr, 0, size);
	return ptr;
}

/**
 * memblock_alloc_try_nid - allocate boot memory block with panicking
 * @size: size of memory block to be allocated in bytes
 * @align: alignment of the region and block's size
 * @min_addr: the lower bound of the memory region from where the allocation
 *	  is preferred (phys address)
 * @max_addr: the upper bound of the memory region from where the allocation
 *	      is preferred (phys address), or %MEMBLOCK_ALLOC_ACCESSIBLE to
 *	      allocate only from memory limited by memblock.current_limit value
 * @nid: nid of the free area to find, %NUMA_NO_NODE for any node
 *
 * Public panicking version of memblock_alloc_try_nid_nopanic()
 * which provides debug information (including caller info), if enabled,
 * and panics if the request can not be satisfied.
 *
 * Return:
 * Virtual address of allocated memory block on success, NULL on failure.
 */
>>>>>>> 0f46c783
void * __init memblock_alloc_try_nid(
			phys_addr_t size, phys_addr_t align,
			phys_addr_t min_addr, phys_addr_t max_addr,
			int nid)
{
	void *ptr;

	memblock_dbg("%s: %llu bytes align=0x%llx nid=%d from=%pa max_addr=%pa %pS\n",
		     __func__, (u64)size, (u64)align, nid, &min_addr,
		     &max_addr, (void *)_RET_IP_);
	ptr = memblock_alloc_internal(size, align,
					   min_addr, max_addr, nid);
	if (ptr)
		memset(ptr, 0, size);

	return ptr;
}

/**
 * __memblock_free_late - free pages directly to buddy allocator
 * @base: phys starting address of the  boot memory block
 * @size: size of the boot memory block in bytes
 *
 * This is only useful when the memblock allocator has already been torn
 * down, but we are still initializing the system.  Pages are released directly
 * to the buddy allocator.
 */
void __init __memblock_free_late(phys_addr_t base, phys_addr_t size)
{
	phys_addr_t cursor, end;

	end = base + size - 1;
	memblock_dbg("%s: [%pa-%pa] %pS\n",
		     __func__, &base, &end, (void *)_RET_IP_);
	kmemleak_free_part_phys(base, size);
	cursor = PFN_UP(base);
	end = PFN_DOWN(base + size);

	for (; cursor < end; cursor++) {
		memblock_free_pages(pfn_to_page(cursor), cursor, 0);
		totalram_pages_inc();
	}
}

/*
 * Remaining API functions
 */

phys_addr_t __init_memblock memblock_phys_mem_size(void)
{
	return memblock.memory.total_size;
}

phys_addr_t __init_memblock memblock_reserved_size(void)
{
	return memblock.reserved.total_size;
}

phys_addr_t __init memblock_mem_size(unsigned long limit_pfn)
{
	unsigned long pages = 0;
	struct memblock_region *r;
	unsigned long start_pfn, end_pfn;

	for_each_memblock(memory, r) {
		start_pfn = memblock_region_memory_base_pfn(r);
		end_pfn = memblock_region_memory_end_pfn(r);
		start_pfn = min_t(unsigned long, start_pfn, limit_pfn);
		end_pfn = min_t(unsigned long, end_pfn, limit_pfn);
		pages += end_pfn - start_pfn;
	}

	return PFN_PHYS(pages);
}

/* lowest address */
phys_addr_t __init_memblock memblock_start_of_DRAM(void)
{
	return memblock.memory.regions[0].base;
}

phys_addr_t __init_memblock memblock_end_of_DRAM(void)
{
	int idx = memblock.memory.cnt - 1;

	return (memblock.memory.regions[idx].base + memblock.memory.regions[idx].size);
}

static phys_addr_t __init_memblock __find_max_addr(phys_addr_t limit)
{
	phys_addr_t max_addr = PHYS_ADDR_MAX;
	struct memblock_region *r;

	/*
	 * translate the memory @limit size into the max address within one of
	 * the memory memblock regions, if the @limit exceeds the total size
	 * of those regions, max_addr will keep original value PHYS_ADDR_MAX
	 */
	for_each_memblock(memory, r) {
		if (limit <= r->size) {
			max_addr = r->base + limit;
			break;
		}
		limit -= r->size;
	}

	return max_addr;
}

void __init memblock_enforce_memory_limit(phys_addr_t limit)
{
	phys_addr_t max_addr = PHYS_ADDR_MAX;

	if (!limit)
		return;

	max_addr = __find_max_addr(limit);

	/* @limit exceeds the total size of the memory, do nothing */
	if (max_addr == PHYS_ADDR_MAX)
		return;

	/* truncate both memory and reserved regions */
	memblock_remove_range(&memblock.memory, max_addr,
			      PHYS_ADDR_MAX);
	memblock_remove_range(&memblock.reserved, max_addr,
			      PHYS_ADDR_MAX);
}

void __init memblock_cap_memory_range(phys_addr_t base, phys_addr_t size)
{
	int start_rgn, end_rgn;
	int i, ret;

	if (!size)
		return;

	ret = memblock_isolate_range(&memblock.memory, base, size,
						&start_rgn, &end_rgn);
	if (ret)
		return;

	/* remove all the MAP regions */
	for (i = memblock.memory.cnt - 1; i >= end_rgn; i--)
		if (!memblock_is_nomap(&memblock.memory.regions[i]))
			memblock_remove_region(&memblock.memory, i);

	for (i = start_rgn - 1; i >= 0; i--)
		if (!memblock_is_nomap(&memblock.memory.regions[i]))
			memblock_remove_region(&memblock.memory, i);

	/* truncate the reserved regions */
	memblock_remove_range(&memblock.reserved, 0, base);
	memblock_remove_range(&memblock.reserved,
			base + size, PHYS_ADDR_MAX);
}

void __init memblock_mem_limit_remove_map(phys_addr_t limit)
{
	phys_addr_t max_addr;

	if (!limit)
		return;

	max_addr = __find_max_addr(limit);

	/* @limit exceeds the total size of the memory, do nothing */
	if (max_addr == PHYS_ADDR_MAX)
		return;

	memblock_cap_memory_range(0, max_addr);
}

static int __init_memblock memblock_search(struct memblock_type *type, phys_addr_t addr)
{
	unsigned int left = 0, right = type->cnt;

	do {
		unsigned int mid = (right + left) / 2;

		if (addr < type->regions[mid].base)
			right = mid;
		else if (addr >= (type->regions[mid].base +
				  type->regions[mid].size))
			left = mid + 1;
		else
			return mid;
	} while (left < right);
	return -1;
}

bool __init_memblock memblock_is_reserved(phys_addr_t addr)
{
	return memblock_search(&memblock.reserved, addr) != -1;
}

bool __init_memblock memblock_is_memory(phys_addr_t addr)
{
	return memblock_search(&memblock.memory, addr) != -1;
}

bool __init_memblock memblock_is_map_memory(phys_addr_t addr)
{
	int i = memblock_search(&memblock.memory, addr);

	if (i == -1)
		return false;
	return !memblock_is_nomap(&memblock.memory.regions[i]);
}

#ifdef CONFIG_HAVE_MEMBLOCK_NODE_MAP
int __init_memblock memblock_search_pfn_nid(unsigned long pfn,
			 unsigned long *start_pfn, unsigned long *end_pfn)
{
	struct memblock_type *type = &memblock.memory;
	int mid = memblock_search(type, PFN_PHYS(pfn));

	if (mid == -1)
		return -1;

	*start_pfn = PFN_DOWN(type->regions[mid].base);
	*end_pfn = PFN_DOWN(type->regions[mid].base + type->regions[mid].size);

	return type->regions[mid].nid;
}
#endif

/**
 * memblock_is_region_memory - check if a region is a subset of memory
 * @base: base of region to check
 * @size: size of region to check
 *
 * Check if the region [@base, @base + @size) is a subset of a memory block.
 *
 * Return:
 * 0 if false, non-zero if true
 */
bool __init_memblock memblock_is_region_memory(phys_addr_t base, phys_addr_t size)
{
	int idx = memblock_search(&memblock.memory, base);
	phys_addr_t end = base + memblock_cap_size(base, &size);

	if (idx == -1)
		return false;
	return (memblock.memory.regions[idx].base +
		 memblock.memory.regions[idx].size) >= end;
}

/**
 * memblock_is_region_reserved - check if a region intersects reserved memory
 * @base: base of region to check
 * @size: size of region to check
 *
 * Check if the region [@base, @base + @size) intersects a reserved
 * memory block.
 *
 * Return:
 * True if they intersect, false if not.
 */
bool __init_memblock memblock_is_region_reserved(phys_addr_t base, phys_addr_t size)
{
	memblock_cap_size(base, &size);
	return memblock_overlaps_region(&memblock.reserved, base, size);
}

void __init_memblock memblock_trim_memory(phys_addr_t align)
{
	phys_addr_t start, end, orig_start, orig_end;
	struct memblock_region *r;

	for_each_memblock(memory, r) {
		orig_start = r->base;
		orig_end = r->base + r->size;
		start = round_up(orig_start, align);
		end = round_down(orig_end, align);

		if (start == orig_start && end == orig_end)
			continue;

		if (start < end) {
			r->base = start;
			r->size = end - start;
		} else {
			memblock_remove_region(&memblock.memory,
					       r - memblock.memory.regions);
			r--;
		}
	}
}

void __init_memblock memblock_set_current_limit(phys_addr_t limit)
{
	memblock.current_limit = limit;
}

phys_addr_t __init_memblock memblock_get_current_limit(void)
{
	return memblock.current_limit;
}

static void __init_memblock memblock_dump(struct memblock_type *type)
{
	phys_addr_t base, end, size;
	enum memblock_flags flags;
	int idx;
	struct memblock_region *rgn;

	pr_info(" %s.cnt  = 0x%lx\n", type->name, type->cnt);

	for_each_memblock_type(idx, type, rgn) {
		char nid_buf[32] = "";

		base = rgn->base;
		size = rgn->size;
		end = base + size - 1;
		flags = rgn->flags;
#ifdef CONFIG_HAVE_MEMBLOCK_NODE_MAP
		if (memblock_get_region_node(rgn) != MAX_NUMNODES)
			snprintf(nid_buf, sizeof(nid_buf), " on node %d",
				 memblock_get_region_node(rgn));
#endif
		pr_info(" %s[%#x]\t[%pa-%pa], %pa bytes%s flags: %#x\n",
			type->name, idx, &base, &end, &size, nid_buf, flags);
	}
}

void __init_memblock __memblock_dump_all(void)
{
	pr_info("MEMBLOCK configuration:\n");
	pr_info(" memory size = %pa reserved size = %pa\n",
		&memblock.memory.total_size,
		&memblock.reserved.total_size);

	memblock_dump(&memblock.memory);
	memblock_dump(&memblock.reserved);
#ifdef CONFIG_HAVE_MEMBLOCK_PHYS_MAP
	memblock_dump(&memblock.physmem);
#endif
}

void __init memblock_allow_resize(void)
{
	memblock_can_resize = 1;
}

static int __init early_memblock(char *p)
{
	if (p && strstr(p, "debug"))
		memblock_debug = 1;
	return 0;
}
early_param("memblock", early_memblock);

static void __init __free_pages_memory(unsigned long start, unsigned long end)
{
	int order;

	while (start < end) {
		order = min(MAX_ORDER - 1UL, __ffs(start));

		while (start + (1UL << order) > end)
			order--;

		memblock_free_pages(pfn_to_page(start), start, order);

		start += (1UL << order);
	}
}

static unsigned long __init __free_memory_core(phys_addr_t start,
				 phys_addr_t end)
{
	unsigned long start_pfn = PFN_UP(start);
	unsigned long end_pfn = min_t(unsigned long,
				      PFN_DOWN(end), max_low_pfn);

	if (start_pfn >= end_pfn)
		return 0;

	__free_pages_memory(start_pfn, end_pfn);

	return end_pfn - start_pfn;
}

static unsigned long __init free_low_memory_core_early(void)
{
	unsigned long count = 0;
	phys_addr_t start, end;
	u64 i;

	memblock_clear_hotplug(0, -1);

	for_each_reserved_mem_region(i, &start, &end)
		reserve_bootmem_region(start, end);

	/*
	 * We need to use NUMA_NO_NODE instead of NODE_DATA(0)->node_id
	 *  because in some case like Node0 doesn't have RAM installed
	 *  low ram will be on Node1
	 */
	for_each_free_mem_range(i, NUMA_NO_NODE, MEMBLOCK_NONE, &start, &end,
				NULL)
		count += __free_memory_core(start, end);

	return count;
}

static int reset_managed_pages_done __initdata;

void reset_node_managed_pages(pg_data_t *pgdat)
{
	struct zone *z;

	for (z = pgdat->node_zones; z < pgdat->node_zones + MAX_NR_ZONES; z++)
		atomic_long_set(&z->managed_pages, 0);
}

void __init reset_all_zones_managed_pages(void)
{
	struct pglist_data *pgdat;

	if (reset_managed_pages_done)
		return;

	for_each_online_pgdat(pgdat)
		reset_node_managed_pages(pgdat);

	reset_managed_pages_done = 1;
}

/**
 * memblock_free_all - release free pages to the buddy allocator
 *
 * Return: the number of pages actually released.
 */
unsigned long __init memblock_free_all(void)
{
	unsigned long pages;

	reset_all_zones_managed_pages();

	pages = free_low_memory_core_early();
	totalram_pages_add(pages);

	return pages;
}

#if defined(CONFIG_DEBUG_FS) && !defined(CONFIG_ARCH_DISCARD_MEMBLOCK)

static int memblock_debug_show(struct seq_file *m, void *private)
{
	struct memblock_type *type = m->private;
	struct memblock_region *reg;
	int i;
	phys_addr_t end;

	for (i = 0; i < type->cnt; i++) {
		reg = &type->regions[i];
		end = reg->base + reg->size - 1;

		seq_printf(m, "%4d: ", i);
		seq_printf(m, "%pa..%pa\n", &reg->base, &end);
	}
	return 0;
}
DEFINE_SHOW_ATTRIBUTE(memblock_debug);

static int __init memblock_init_debugfs(void)
{
	struct dentry *root = debugfs_create_dir("memblock", NULL);

	debugfs_create_file("memory", 0444, root,
			    &memblock.memory, &memblock_debug_fops);
	debugfs_create_file("reserved", 0444, root,
			    &memblock.reserved, &memblock_debug_fops);
#ifdef CONFIG_HAVE_MEMBLOCK_PHYS_MAP
	debugfs_create_file("physmem", 0444, root,
			    &memblock.physmem, &memblock_debug_fops);
#endif

	return 0;
}
__initcall(memblock_init_debugfs);

#endif /* CONFIG_DEBUG_FS */<|MERGE_RESOLUTION|>--- conflicted
+++ resolved
@@ -1476,45 +1476,6 @@
  * Return:
  * Virtual address of allocated memory block on success, NULL on failure.
  */
-<<<<<<< HEAD
-=======
-void * __init memblock_alloc_try_nid_nopanic(
-				phys_addr_t size, phys_addr_t align,
-				phys_addr_t min_addr, phys_addr_t max_addr,
-				int nid)
-{
-	void *ptr;
-
-	memblock_dbg("%s: %llu bytes align=0x%llx nid=%d from=%pa max_addr=%pa %pS\n",
-		     __func__, (u64)size, (u64)align, nid, &min_addr,
-		     &max_addr, (void *)_RET_IP_);
-
-	ptr = memblock_alloc_internal(size, align,
-					   min_addr, max_addr, nid);
-	if (ptr)
-		memset(ptr, 0, size);
-	return ptr;
-}
-
-/**
- * memblock_alloc_try_nid - allocate boot memory block with panicking
- * @size: size of memory block to be allocated in bytes
- * @align: alignment of the region and block's size
- * @min_addr: the lower bound of the memory region from where the allocation
- *	  is preferred (phys address)
- * @max_addr: the upper bound of the memory region from where the allocation
- *	      is preferred (phys address), or %MEMBLOCK_ALLOC_ACCESSIBLE to
- *	      allocate only from memory limited by memblock.current_limit value
- * @nid: nid of the free area to find, %NUMA_NO_NODE for any node
- *
- * Public panicking version of memblock_alloc_try_nid_nopanic()
- * which provides debug information (including caller info), if enabled,
- * and panics if the request can not be satisfied.
- *
- * Return:
- * Virtual address of allocated memory block on success, NULL on failure.
- */
->>>>>>> 0f46c783
 void * __init memblock_alloc_try_nid(
 			phys_addr_t size, phys_addr_t align,
 			phys_addr_t min_addr, phys_addr_t max_addr,
