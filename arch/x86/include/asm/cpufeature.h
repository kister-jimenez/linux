/*
 * Defines x86 CPU feature bits
 */
#ifndef _ASM_X86_CPUFEATURE_H
#define _ASM_X86_CPUFEATURE_H

#ifndef _ASM_X86_REQUIRED_FEATURES_H
#include <asm/required-features.h>
#endif

#define NCAPINTS	10	/* N 32-bit words worth of info */
#define NBUGINTS	1	/* N 32-bit bug flags */

/*
 * Note: If the comment begins with a quoted string, that string is used
 * in /proc/cpuinfo instead of the macro name.  If the string is "",
 * this feature bit is not displayed in /proc/cpuinfo at all.
 */

/* Intel-defined CPU features, CPUID level 0x00000001 (edx), word 0 */
#define X86_FEATURE_FPU		(0*32+ 0) /* Onboard FPU */
#define X86_FEATURE_VME		(0*32+ 1) /* Virtual Mode Extensions */
#define X86_FEATURE_DE		(0*32+ 2) /* Debugging Extensions */
#define X86_FEATURE_PSE		(0*32+ 3) /* Page Size Extensions */
#define X86_FEATURE_TSC		(0*32+ 4) /* Time Stamp Counter */
#define X86_FEATURE_MSR		(0*32+ 5) /* Model-Specific Registers */
#define X86_FEATURE_PAE		(0*32+ 6) /* Physical Address Extensions */
#define X86_FEATURE_MCE		(0*32+ 7) /* Machine Check Exception */
#define X86_FEATURE_CX8		(0*32+ 8) /* CMPXCHG8 instruction */
#define X86_FEATURE_APIC	(0*32+ 9) /* Onboard APIC */
#define X86_FEATURE_SEP		(0*32+11) /* SYSENTER/SYSEXIT */
#define X86_FEATURE_MTRR	(0*32+12) /* Memory Type Range Registers */
#define X86_FEATURE_PGE		(0*32+13) /* Page Global Enable */
#define X86_FEATURE_MCA		(0*32+14) /* Machine Check Architecture */
#define X86_FEATURE_CMOV	(0*32+15) /* CMOV instructions */
					  /* (plus FCMOVcc, FCOMI with FPU) */
#define X86_FEATURE_PAT		(0*32+16) /* Page Attribute Table */
#define X86_FEATURE_PSE36	(0*32+17) /* 36-bit PSEs */
#define X86_FEATURE_PN		(0*32+18) /* Processor serial number */
#define X86_FEATURE_CLFLUSH	(0*32+19) /* CLFLUSH instruction */
#define X86_FEATURE_DS		(0*32+21) /* "dts" Debug Store */
#define X86_FEATURE_ACPI	(0*32+22) /* ACPI via MSR */
#define X86_FEATURE_MMX		(0*32+23) /* Multimedia Extensions */
#define X86_FEATURE_FXSR	(0*32+24) /* FXSAVE/FXRSTOR, CR4.OSFXSR */
#define X86_FEATURE_XMM		(0*32+25) /* "sse" */
#define X86_FEATURE_XMM2	(0*32+26) /* "sse2" */
#define X86_FEATURE_SELFSNOOP	(0*32+27) /* "ss" CPU self snoop */
#define X86_FEATURE_HT		(0*32+28) /* Hyper-Threading */
#define X86_FEATURE_ACC		(0*32+29) /* "tm" Automatic clock control */
#define X86_FEATURE_IA64	(0*32+30) /* IA-64 processor */
#define X86_FEATURE_PBE		(0*32+31) /* Pending Break Enable */

/* AMD-defined CPU features, CPUID level 0x80000001, word 1 */
/* Don't duplicate feature flags which are redundant with Intel! */
#define X86_FEATURE_SYSCALL	(1*32+11) /* SYSCALL/SYSRET */
#define X86_FEATURE_MP		(1*32+19) /* MP Capable. */
#define X86_FEATURE_NX		(1*32+20) /* Execute Disable */
#define X86_FEATURE_MMXEXT	(1*32+22) /* AMD MMX extensions */
#define X86_FEATURE_FXSR_OPT	(1*32+25) /* FXSAVE/FXRSTOR optimizations */
#define X86_FEATURE_GBPAGES	(1*32+26) /* "pdpe1gb" GB pages */
#define X86_FEATURE_RDTSCP	(1*32+27) /* RDTSCP */
#define X86_FEATURE_LM		(1*32+29) /* Long Mode (x86-64) */
#define X86_FEATURE_3DNOWEXT	(1*32+30) /* AMD 3DNow! extensions */
#define X86_FEATURE_3DNOW	(1*32+31) /* 3DNow! */

/* Transmeta-defined CPU features, CPUID level 0x80860001, word 2 */
#define X86_FEATURE_RECOVERY	(2*32+ 0) /* CPU in recovery mode */
#define X86_FEATURE_LONGRUN	(2*32+ 1) /* Longrun power control */
#define X86_FEATURE_LRTI	(2*32+ 3) /* LongRun table interface */

/* Other features, Linux-defined mapping, word 3 */
/* This range is used for feature bits which conflict or are synthesized */
#define X86_FEATURE_CXMMX	(3*32+ 0) /* Cyrix MMX extensions */
#define X86_FEATURE_K6_MTRR	(3*32+ 1) /* AMD K6 nonstandard MTRRs */
#define X86_FEATURE_CYRIX_ARR	(3*32+ 2) /* Cyrix ARRs (= MTRRs) */
#define X86_FEATURE_CENTAUR_MCR	(3*32+ 3) /* Centaur MCRs (= MTRRs) */
/* cpu types for specific tunings: */
#define X86_FEATURE_K8		(3*32+ 4) /* "" Opteron, Athlon64 */
#define X86_FEATURE_K7		(3*32+ 5) /* "" Athlon */
#define X86_FEATURE_P3		(3*32+ 6) /* "" P3 */
#define X86_FEATURE_P4		(3*32+ 7) /* "" P4 */
#define X86_FEATURE_CONSTANT_TSC (3*32+ 8) /* TSC ticks at a constant rate */
#define X86_FEATURE_UP		(3*32+ 9) /* smp kernel running on up */
#define X86_FEATURE_FXSAVE_LEAK (3*32+10) /* "" FXSAVE leaks FOP/FIP/FOP */
#define X86_FEATURE_ARCH_PERFMON (3*32+11) /* Intel Architectural PerfMon */
#define X86_FEATURE_PEBS	(3*32+12) /* Precise-Event Based Sampling */
#define X86_FEATURE_BTS		(3*32+13) /* Branch Trace Store */
#define X86_FEATURE_SYSCALL32	(3*32+14) /* "" syscall in ia32 userspace */
#define X86_FEATURE_SYSENTER32	(3*32+15) /* "" sysenter in ia32 userspace */
#define X86_FEATURE_REP_GOOD	(3*32+16) /* rep microcode works well */
#define X86_FEATURE_MFENCE_RDTSC (3*32+17) /* "" Mfence synchronizes RDTSC */
#define X86_FEATURE_LFENCE_RDTSC (3*32+18) /* "" Lfence synchronizes RDTSC */
#define X86_FEATURE_11AP	(3*32+19) /* "" Bad local APIC aka 11AP */
#define X86_FEATURE_NOPL	(3*32+20) /* The NOPL (0F 1F) instructions */
#define X86_FEATURE_ALWAYS	(3*32+21) /* "" Always-present feature */
#define X86_FEATURE_XTOPOLOGY	(3*32+22) /* cpu topology enum extensions */
#define X86_FEATURE_TSC_RELIABLE (3*32+23) /* TSC is known to be reliable */
#define X86_FEATURE_NONSTOP_TSC	(3*32+24) /* TSC does not stop in C states */
#define X86_FEATURE_CLFLUSH_MONITOR (3*32+25) /* "" clflush reqd with monitor */
#define X86_FEATURE_EXTD_APICID	(3*32+26) /* has extended APICID (8 bits) */
#define X86_FEATURE_AMD_DCM     (3*32+27) /* multi-node processor */
#define X86_FEATURE_APERFMPERF	(3*32+28) /* APERFMPERF */
#define X86_FEATURE_EAGER_FPU	(3*32+29) /* "eagerfpu" Non lazy FPU restore */
#define X86_FEATURE_NONSTOP_TSC_S3 (3*32+30) /* TSC doesn't stop in S3 state */

/* Intel-defined CPU features, CPUID level 0x00000001 (ecx), word 4 */
#define X86_FEATURE_XMM3	(4*32+ 0) /* "pni" SSE-3 */
#define X86_FEATURE_PCLMULQDQ	(4*32+ 1) /* PCLMULQDQ instruction */
#define X86_FEATURE_DTES64	(4*32+ 2) /* 64-bit Debug Store */
#define X86_FEATURE_MWAIT	(4*32+ 3) /* "monitor" Monitor/Mwait support */
#define X86_FEATURE_DSCPL	(4*32+ 4) /* "ds_cpl" CPL Qual. Debug Store */
#define X86_FEATURE_VMX		(4*32+ 5) /* Hardware virtualization */
#define X86_FEATURE_SMX		(4*32+ 6) /* Safer mode */
#define X86_FEATURE_EST		(4*32+ 7) /* Enhanced SpeedStep */
#define X86_FEATURE_TM2		(4*32+ 8) /* Thermal Monitor 2 */
#define X86_FEATURE_SSSE3	(4*32+ 9) /* Supplemental SSE-3 */
#define X86_FEATURE_CID		(4*32+10) /* Context ID */
#define X86_FEATURE_FMA		(4*32+12) /* Fused multiply-add */
#define X86_FEATURE_CX16	(4*32+13) /* CMPXCHG16B */
#define X86_FEATURE_XTPR	(4*32+14) /* Send Task Priority Messages */
#define X86_FEATURE_PDCM	(4*32+15) /* Performance Capabilities */
#define X86_FEATURE_PCID	(4*32+17) /* Process Context Identifiers */
#define X86_FEATURE_DCA		(4*32+18) /* Direct Cache Access */
#define X86_FEATURE_XMM4_1	(4*32+19) /* "sse4_1" SSE-4.1 */
#define X86_FEATURE_XMM4_2	(4*32+20) /* "sse4_2" SSE-4.2 */
#define X86_FEATURE_X2APIC	(4*32+21) /* x2APIC */
#define X86_FEATURE_MOVBE	(4*32+22) /* MOVBE instruction */
#define X86_FEATURE_POPCNT      (4*32+23) /* POPCNT instruction */
#define X86_FEATURE_TSC_DEADLINE_TIMER	(4*32+24) /* Tsc deadline timer */
#define X86_FEATURE_AES		(4*32+25) /* AES instructions */
#define X86_FEATURE_XSAVE	(4*32+26) /* XSAVE/XRSTOR/XSETBV/XGETBV */
#define X86_FEATURE_OSXSAVE	(4*32+27) /* "" XSAVE enabled in the OS */
#define X86_FEATURE_AVX		(4*32+28) /* Advanced Vector Extensions */
#define X86_FEATURE_F16C	(4*32+29) /* 16-bit fp conversions */
#define X86_FEATURE_RDRAND	(4*32+30) /* The RDRAND instruction */
#define X86_FEATURE_HYPERVISOR	(4*32+31) /* Running on a hypervisor */

/* VIA/Cyrix/Centaur-defined CPU features, CPUID level 0xC0000001, word 5 */
#define X86_FEATURE_XSTORE	(5*32+ 2) /* "rng" RNG present (xstore) */
#define X86_FEATURE_XSTORE_EN	(5*32+ 3) /* "rng_en" RNG enabled */
#define X86_FEATURE_XCRYPT	(5*32+ 6) /* "ace" on-CPU crypto (xcrypt) */
#define X86_FEATURE_XCRYPT_EN	(5*32+ 7) /* "ace_en" on-CPU crypto enabled */
#define X86_FEATURE_ACE2	(5*32+ 8) /* Advanced Cryptography Engine v2 */
#define X86_FEATURE_ACE2_EN	(5*32+ 9) /* ACE v2 enabled */
#define X86_FEATURE_PHE		(5*32+10) /* PadLock Hash Engine */
#define X86_FEATURE_PHE_EN	(5*32+11) /* PHE enabled */
#define X86_FEATURE_PMM		(5*32+12) /* PadLock Montgomery Multiplier */
#define X86_FEATURE_PMM_EN	(5*32+13) /* PMM enabled */

/* More extended AMD flags: CPUID level 0x80000001, ecx, word 6 */
#define X86_FEATURE_LAHF_LM	(6*32+ 0) /* LAHF/SAHF in long mode */
#define X86_FEATURE_CMP_LEGACY	(6*32+ 1) /* If yes HyperThreading not valid */
#define X86_FEATURE_SVM		(6*32+ 2) /* Secure virtual machine */
#define X86_FEATURE_EXTAPIC	(6*32+ 3) /* Extended APIC space */
#define X86_FEATURE_CR8_LEGACY	(6*32+ 4) /* CR8 in 32-bit mode */
#define X86_FEATURE_ABM		(6*32+ 5) /* Advanced bit manipulation */
#define X86_FEATURE_SSE4A	(6*32+ 6) /* SSE-4A */
#define X86_FEATURE_MISALIGNSSE (6*32+ 7) /* Misaligned SSE mode */
#define X86_FEATURE_3DNOWPREFETCH (6*32+ 8) /* 3DNow prefetch instructions */
#define X86_FEATURE_OSVW	(6*32+ 9) /* OS Visible Workaround */
#define X86_FEATURE_IBS		(6*32+10) /* Instruction Based Sampling */
#define X86_FEATURE_XOP		(6*32+11) /* extended AVX instructions */
#define X86_FEATURE_SKINIT	(6*32+12) /* SKINIT/STGI instructions */
#define X86_FEATURE_WDT		(6*32+13) /* Watchdog timer */
#define X86_FEATURE_LWP		(6*32+15) /* Light Weight Profiling */
#define X86_FEATURE_FMA4	(6*32+16) /* 4 operands MAC instructions */
#define X86_FEATURE_TCE		(6*32+17) /* translation cache extension */
#define X86_FEATURE_NODEID_MSR	(6*32+19) /* NodeId MSR */
#define X86_FEATURE_TBM		(6*32+21) /* trailing bit manipulations */
#define X86_FEATURE_TOPOEXT	(6*32+22) /* topology extensions CPUID leafs */
#define X86_FEATURE_PERFCTR_CORE (6*32+23) /* core performance counter extensions */
#define X86_FEATURE_PERFCTR_NB  (6*32+24) /* NB performance counter extensions */
#define X86_FEATURE_PERFCTR_L2	(6*32+28) /* L2 performance counter extensions */

/*
 * Auxiliary flags: Linux defined - For features scattered in various
 * CPUID levels like 0x6, 0xA etc, word 7
 */
#define X86_FEATURE_IDA		(7*32+ 0) /* Intel Dynamic Acceleration */
#define X86_FEATURE_ARAT	(7*32+ 1) /* Always Running APIC Timer */
#define X86_FEATURE_CPB		(7*32+ 2) /* AMD Core Performance Boost */
#define X86_FEATURE_EPB		(7*32+ 3) /* IA32_ENERGY_PERF_BIAS support */
#define X86_FEATURE_XSAVEOPT	(7*32+ 4) /* Optimized Xsave */
#define X86_FEATURE_PLN		(7*32+ 5) /* Intel Power Limit Notification */
#define X86_FEATURE_PTS		(7*32+ 6) /* Intel Package Thermal Status */
#define X86_FEATURE_DTHERM	(7*32+ 7) /* Digital Thermal Sensor */
#define X86_FEATURE_HW_PSTATE	(7*32+ 8) /* AMD HW-PState */
#define X86_FEATURE_PROC_FEEDBACK (7*32+ 9) /* AMD ProcFeedbackInterface */

/* Virtualization flags: Linux defined, word 8 */
#define X86_FEATURE_TPR_SHADOW  (8*32+ 0) /* Intel TPR Shadow */
#define X86_FEATURE_VNMI        (8*32+ 1) /* Intel Virtual NMI */
#define X86_FEATURE_FLEXPRIORITY (8*32+ 2) /* Intel FlexPriority */
#define X86_FEATURE_EPT         (8*32+ 3) /* Intel Extended Page Table */
#define X86_FEATURE_VPID        (8*32+ 4) /* Intel Virtual Processor ID */
#define X86_FEATURE_NPT		(8*32+ 5) /* AMD Nested Page Table support */
#define X86_FEATURE_LBRV	(8*32+ 6) /* AMD LBR Virtualization support */
#define X86_FEATURE_SVML	(8*32+ 7) /* "svm_lock" AMD SVM locking MSR */
#define X86_FEATURE_NRIPS	(8*32+ 8) /* "nrip_save" AMD SVM next_rip save */
#define X86_FEATURE_TSCRATEMSR  (8*32+ 9) /* "tsc_scale" AMD TSC scaling support */
#define X86_FEATURE_VMCBCLEAN   (8*32+10) /* "vmcb_clean" AMD VMCB clean bits support */
#define X86_FEATURE_FLUSHBYASID (8*32+11) /* AMD flush-by-ASID support */
#define X86_FEATURE_DECODEASSISTS (8*32+12) /* AMD Decode Assists support */
#define X86_FEATURE_PAUSEFILTER (8*32+13) /* AMD filtered pause intercept */
#define X86_FEATURE_PFTHRESHOLD (8*32+14) /* AMD pause filter threshold */


/* Intel-defined CPU features, CPUID level 0x00000007:0 (ebx), word 9 */
#define X86_FEATURE_FSGSBASE	(9*32+ 0) /* {RD/WR}{FS/GS}BASE instructions*/
#define X86_FEATURE_TSC_ADJUST	(9*32+ 1) /* TSC adjustment MSR 0x3b */
#define X86_FEATURE_BMI1	(9*32+ 3) /* 1st group bit manipulation extensions */
#define X86_FEATURE_HLE		(9*32+ 4) /* Hardware Lock Elision */
#define X86_FEATURE_AVX2	(9*32+ 5) /* AVX2 instructions */
#define X86_FEATURE_SMEP	(9*32+ 7) /* Supervisor Mode Execution Protection */
#define X86_FEATURE_BMI2	(9*32+ 8) /* 2nd group bit manipulation extensions */
#define X86_FEATURE_ERMS	(9*32+ 9) /* Enhanced REP MOVSB/STOSB */
#define X86_FEATURE_INVPCID	(9*32+10) /* Invalidate Processor Context ID */
#define X86_FEATURE_RTM		(9*32+11) /* Restricted Transactional Memory */
#define X86_FEATURE_MPX		(9*32+14) /* Memory Protection Extension */
#define X86_FEATURE_AVX512F	(9*32+16) /* AVX-512 Foundation */
#define X86_FEATURE_RDSEED	(9*32+18) /* The RDSEED instruction */
#define X86_FEATURE_ADX		(9*32+19) /* The ADCX and ADOX instructions */
#define X86_FEATURE_SMAP	(9*32+20) /* Supervisor Mode Access Prevention */
<<<<<<< HEAD
=======
#define X86_FEATURE_CLFLUSHOPT	(9*32+23) /* CLFLUSHOPT instruction */
>>>>>>> 40dde7e2
#define X86_FEATURE_AVX512PF	(9*32+26) /* AVX-512 Prefetch */
#define X86_FEATURE_AVX512ER	(9*32+27) /* AVX-512 Exponential and Reciprocal */
#define X86_FEATURE_AVX512CD	(9*32+28) /* AVX-512 Conflict Detection */

/*
 * BUG word(s)
 */
#define X86_BUG(x)		(NCAPINTS*32 + (x))

#define X86_BUG_F00F		X86_BUG(0) /* Intel F00F */
#define X86_BUG_FDIV		X86_BUG(1) /* FPU FDIV */
#define X86_BUG_COMA		X86_BUG(2) /* Cyrix 6x86 coma */
#define X86_BUG_AMD_TLB_MMATCH	X86_BUG(3) /* AMD Erratum 383 */
#define X86_BUG_AMD_APIC_C1E	X86_BUG(4) /* AMD Erratum 400 */

#if defined(__KERNEL__) && !defined(__ASSEMBLY__)

#include <asm/asm.h>
#include <linux/bitops.h>

extern const char * const x86_cap_flags[NCAPINTS*32];
extern const char * const x86_power_flags[32];

#define test_cpu_cap(c, bit)						\
	 test_bit(bit, (unsigned long *)((c)->x86_capability))

#define REQUIRED_MASK_BIT_SET(bit)					\
	 ( (((bit)>>5)==0 && (1UL<<((bit)&31) & REQUIRED_MASK0)) ||	\
	   (((bit)>>5)==1 && (1UL<<((bit)&31) & REQUIRED_MASK1)) ||	\
	   (((bit)>>5)==2 && (1UL<<((bit)&31) & REQUIRED_MASK2)) ||	\
	   (((bit)>>5)==3 && (1UL<<((bit)&31) & REQUIRED_MASK3)) ||	\
	   (((bit)>>5)==4 && (1UL<<((bit)&31) & REQUIRED_MASK4)) ||	\
	   (((bit)>>5)==5 && (1UL<<((bit)&31) & REQUIRED_MASK5)) ||	\
	   (((bit)>>5)==6 && (1UL<<((bit)&31) & REQUIRED_MASK6)) ||	\
	   (((bit)>>5)==7 && (1UL<<((bit)&31) & REQUIRED_MASK7)) ||	\
	   (((bit)>>5)==8 && (1UL<<((bit)&31) & REQUIRED_MASK8)) ||	\
	   (((bit)>>5)==9 && (1UL<<((bit)&31) & REQUIRED_MASK9)) )

#define cpu_has(c, bit)							\
	(__builtin_constant_p(bit) && REQUIRED_MASK_BIT_SET(bit) ? 1 :	\
	 test_cpu_cap(c, bit))

#define this_cpu_has(bit)						\
	(__builtin_constant_p(bit) && REQUIRED_MASK_BIT_SET(bit) ? 1 : 	\
	 x86_this_cpu_test_bit(bit, (unsigned long *)&cpu_info.x86_capability))

#define boot_cpu_has(bit)	cpu_has(&boot_cpu_data, bit)

#define set_cpu_cap(c, bit)	set_bit(bit, (unsigned long *)((c)->x86_capability))
#define clear_cpu_cap(c, bit)	clear_bit(bit, (unsigned long *)((c)->x86_capability))
#define setup_clear_cpu_cap(bit) do { \
	clear_cpu_cap(&boot_cpu_data, bit);	\
	set_bit(bit, (unsigned long *)cpu_caps_cleared); \
} while (0)
#define setup_force_cpu_cap(bit) do { \
	set_cpu_cap(&boot_cpu_data, bit);	\
	set_bit(bit, (unsigned long *)cpu_caps_set);	\
} while (0)

#define cpu_has_fpu		boot_cpu_has(X86_FEATURE_FPU)
#define cpu_has_vme		boot_cpu_has(X86_FEATURE_VME)
#define cpu_has_de		boot_cpu_has(X86_FEATURE_DE)
#define cpu_has_pse		boot_cpu_has(X86_FEATURE_PSE)
#define cpu_has_tsc		boot_cpu_has(X86_FEATURE_TSC)
#define cpu_has_pae		boot_cpu_has(X86_FEATURE_PAE)
#define cpu_has_pge		boot_cpu_has(X86_FEATURE_PGE)
#define cpu_has_apic		boot_cpu_has(X86_FEATURE_APIC)
#define cpu_has_sep		boot_cpu_has(X86_FEATURE_SEP)
#define cpu_has_mtrr		boot_cpu_has(X86_FEATURE_MTRR)
#define cpu_has_mmx		boot_cpu_has(X86_FEATURE_MMX)
#define cpu_has_fxsr		boot_cpu_has(X86_FEATURE_FXSR)
#define cpu_has_xmm		boot_cpu_has(X86_FEATURE_XMM)
#define cpu_has_xmm2		boot_cpu_has(X86_FEATURE_XMM2)
#define cpu_has_xmm3		boot_cpu_has(X86_FEATURE_XMM3)
#define cpu_has_ssse3		boot_cpu_has(X86_FEATURE_SSSE3)
#define cpu_has_aes		boot_cpu_has(X86_FEATURE_AES)
#define cpu_has_avx		boot_cpu_has(X86_FEATURE_AVX)
#define cpu_has_avx2		boot_cpu_has(X86_FEATURE_AVX2)
#define cpu_has_ht		boot_cpu_has(X86_FEATURE_HT)
#define cpu_has_mp		boot_cpu_has(X86_FEATURE_MP)
#define cpu_has_nx		boot_cpu_has(X86_FEATURE_NX)
#define cpu_has_k6_mtrr		boot_cpu_has(X86_FEATURE_K6_MTRR)
#define cpu_has_cyrix_arr	boot_cpu_has(X86_FEATURE_CYRIX_ARR)
#define cpu_has_centaur_mcr	boot_cpu_has(X86_FEATURE_CENTAUR_MCR)
#define cpu_has_xstore		boot_cpu_has(X86_FEATURE_XSTORE)
#define cpu_has_xstore_enabled	boot_cpu_has(X86_FEATURE_XSTORE_EN)
#define cpu_has_xcrypt		boot_cpu_has(X86_FEATURE_XCRYPT)
#define cpu_has_xcrypt_enabled	boot_cpu_has(X86_FEATURE_XCRYPT_EN)
#define cpu_has_ace2		boot_cpu_has(X86_FEATURE_ACE2)
#define cpu_has_ace2_enabled	boot_cpu_has(X86_FEATURE_ACE2_EN)
#define cpu_has_phe		boot_cpu_has(X86_FEATURE_PHE)
#define cpu_has_phe_enabled	boot_cpu_has(X86_FEATURE_PHE_EN)
#define cpu_has_pmm		boot_cpu_has(X86_FEATURE_PMM)
#define cpu_has_pmm_enabled	boot_cpu_has(X86_FEATURE_PMM_EN)
#define cpu_has_ds		boot_cpu_has(X86_FEATURE_DS)
#define cpu_has_pebs		boot_cpu_has(X86_FEATURE_PEBS)
#define cpu_has_clflush		boot_cpu_has(X86_FEATURE_CLFLUSH)
#define cpu_has_bts		boot_cpu_has(X86_FEATURE_BTS)
#define cpu_has_gbpages		boot_cpu_has(X86_FEATURE_GBPAGES)
#define cpu_has_arch_perfmon	boot_cpu_has(X86_FEATURE_ARCH_PERFMON)
#define cpu_has_pat		boot_cpu_has(X86_FEATURE_PAT)
#define cpu_has_xmm4_1		boot_cpu_has(X86_FEATURE_XMM4_1)
#define cpu_has_xmm4_2		boot_cpu_has(X86_FEATURE_XMM4_2)
#define cpu_has_x2apic		boot_cpu_has(X86_FEATURE_X2APIC)
#define cpu_has_xsave		boot_cpu_has(X86_FEATURE_XSAVE)
#define cpu_has_xsaveopt	boot_cpu_has(X86_FEATURE_XSAVEOPT)
#define cpu_has_osxsave		boot_cpu_has(X86_FEATURE_OSXSAVE)
#define cpu_has_hypervisor	boot_cpu_has(X86_FEATURE_HYPERVISOR)
#define cpu_has_pclmulqdq	boot_cpu_has(X86_FEATURE_PCLMULQDQ)
#define cpu_has_perfctr_core	boot_cpu_has(X86_FEATURE_PERFCTR_CORE)
#define cpu_has_perfctr_nb	boot_cpu_has(X86_FEATURE_PERFCTR_NB)
#define cpu_has_perfctr_l2	boot_cpu_has(X86_FEATURE_PERFCTR_L2)
#define cpu_has_cx8		boot_cpu_has(X86_FEATURE_CX8)
#define cpu_has_cx16		boot_cpu_has(X86_FEATURE_CX16)
#define cpu_has_eager_fpu	boot_cpu_has(X86_FEATURE_EAGER_FPU)
#define cpu_has_topoext		boot_cpu_has(X86_FEATURE_TOPOEXT)

#ifdef CONFIG_X86_64

#undef  cpu_has_vme
#define cpu_has_vme		0

#undef  cpu_has_pae
#define cpu_has_pae		___BUG___

#undef  cpu_has_mp
#define cpu_has_mp		1

#undef  cpu_has_k6_mtrr
#define cpu_has_k6_mtrr		0

#undef  cpu_has_cyrix_arr
#define cpu_has_cyrix_arr	0

#undef  cpu_has_centaur_mcr
#define cpu_has_centaur_mcr	0

#endif /* CONFIG_X86_64 */

#if __GNUC__ >= 4
extern void warn_pre_alternatives(void);
extern bool __static_cpu_has_safe(u16 bit);

/*
 * Static testing of CPU features.  Used the same as boot_cpu_has().
 * These are only valid after alternatives have run, but will statically
 * patch the target code for additional performance.
 */
static __always_inline __pure bool __static_cpu_has(u16 bit)
{
#ifdef CC_HAVE_ASM_GOTO

#ifdef CONFIG_X86_DEBUG_STATIC_CPU_HAS

		/*
		 * Catch too early usage of this before alternatives
		 * have run.
		 */
		asm_volatile_goto("1: jmp %l[t_warn]\n"
			 "2:\n"
			 ".section .altinstructions,\"a\"\n"
			 " .long 1b - .\n"
			 " .long 0\n"		/* no replacement */
			 " .word %P0\n"		/* 1: do replace */
			 " .byte 2b - 1b\n"	/* source len */
			 " .byte 0\n"		/* replacement len */
			 ".previous\n"
			 /* skipping size check since replacement size = 0 */
			 : : "i" (X86_FEATURE_ALWAYS) : : t_warn);

#endif

		asm_volatile_goto("1: jmp %l[t_no]\n"
			 "2:\n"
			 ".section .altinstructions,\"a\"\n"
			 " .long 1b - .\n"
			 " .long 0\n"		/* no replacement */
			 " .word %P0\n"		/* feature bit */
			 " .byte 2b - 1b\n"	/* source len */
			 " .byte 0\n"		/* replacement len */
			 ".previous\n"
			 /* skipping size check since replacement size = 0 */
			 : : "i" (bit) : : t_no);
		return true;
	t_no:
		return false;

#ifdef CONFIG_X86_DEBUG_STATIC_CPU_HAS
	t_warn:
		warn_pre_alternatives();
		return false;
#endif

#else /* CC_HAVE_ASM_GOTO */

		u8 flag;
		/* Open-coded due to __stringify() in ALTERNATIVE() */
		asm volatile("1: movb $0,%0\n"
			     "2:\n"
			     ".section .altinstructions,\"a\"\n"
			     " .long 1b - .\n"
			     " .long 3f - .\n"
			     " .word %P1\n"		/* feature bit */
			     " .byte 2b - 1b\n"		/* source len */
			     " .byte 4f - 3f\n"		/* replacement len */
			     ".previous\n"
			     ".section .discard,\"aw\",@progbits\n"
			     " .byte 0xff + (4f-3f) - (2b-1b)\n" /* size check */
			     ".previous\n"
			     ".section .altinstr_replacement,\"ax\"\n"
			     "3: movb $1,%0\n"
			     "4:\n"
			     ".previous\n"
			     : "=qm" (flag) : "i" (bit));
		return flag;

#endif /* CC_HAVE_ASM_GOTO */
}

#define static_cpu_has(bit)					\
(								\
	__builtin_constant_p(boot_cpu_has(bit)) ?		\
		boot_cpu_has(bit) :				\
	__builtin_constant_p(bit) ?				\
		__static_cpu_has(bit) :				\
		boot_cpu_has(bit)				\
)

static __always_inline __pure bool _static_cpu_has_safe(u16 bit)
{
#ifdef CC_HAVE_ASM_GOTO
/*
 * We need to spell the jumps to the compiler because, depending on the offset,
 * the replacement jump can be bigger than the original jump, and this we cannot
 * have. Thus, we force the jump to the widest, 4-byte, signed relative
 * offset even though the last would often fit in less bytes.
 */
		asm_volatile_goto("1: .byte 0xe9\n .long %l[t_dynamic] - 2f\n"
			 "2:\n"
			 ".section .altinstructions,\"a\"\n"
			 " .long 1b - .\n"		/* src offset */
			 " .long 3f - .\n"		/* repl offset */
			 " .word %P1\n"			/* always replace */
			 " .byte 2b - 1b\n"		/* src len */
			 " .byte 4f - 3f\n"		/* repl len */
			 ".previous\n"
			 ".section .altinstr_replacement,\"ax\"\n"
			 "3: .byte 0xe9\n .long %l[t_no] - 2b\n"
			 "4:\n"
			 ".previous\n"
			 ".section .altinstructions,\"a\"\n"
			 " .long 1b - .\n"		/* src offset */
			 " .long 0\n"			/* no replacement */
			 " .word %P0\n"			/* feature bit */
			 " .byte 2b - 1b\n"		/* src len */
			 " .byte 0\n"			/* repl len */
			 ".previous\n"
			 : : "i" (bit), "i" (X86_FEATURE_ALWAYS)
			 : : t_dynamic, t_no);
		return true;
	t_no:
		return false;
	t_dynamic:
		return __static_cpu_has_safe(bit);
#else
		u8 flag;
		/* Open-coded due to __stringify() in ALTERNATIVE() */
		asm volatile("1: movb $2,%0\n"
			     "2:\n"
			     ".section .altinstructions,\"a\"\n"
			     " .long 1b - .\n"		/* src offset */
			     " .long 3f - .\n"		/* repl offset */
			     " .word %P2\n"		/* always replace */
			     " .byte 2b - 1b\n"		/* source len */
			     " .byte 4f - 3f\n"		/* replacement len */
			     ".previous\n"
			     ".section .discard,\"aw\",@progbits\n"
			     " .byte 0xff + (4f-3f) - (2b-1b)\n" /* size check */
			     ".previous\n"
			     ".section .altinstr_replacement,\"ax\"\n"
			     "3: movb $0,%0\n"
			     "4:\n"
			     ".previous\n"
			     ".section .altinstructions,\"a\"\n"
			     " .long 1b - .\n"		/* src offset */
			     " .long 5f - .\n"		/* repl offset */
			     " .word %P1\n"		/* feature bit */
			     " .byte 4b - 3b\n"		/* src len */
			     " .byte 6f - 5f\n"		/* repl len */
			     ".previous\n"
			     ".section .discard,\"aw\",@progbits\n"
			     " .byte 0xff + (6f-5f) - (4b-3b)\n" /* size check */
			     ".previous\n"
			     ".section .altinstr_replacement,\"ax\"\n"
			     "5: movb $1,%0\n"
			     "6:\n"
			     ".previous\n"
			     : "=qm" (flag)
			     : "i" (bit), "i" (X86_FEATURE_ALWAYS));
		return (flag == 2 ? __static_cpu_has_safe(bit) : flag);
#endif /* CC_HAVE_ASM_GOTO */
}

#define static_cpu_has_safe(bit)				\
(								\
	__builtin_constant_p(boot_cpu_has(bit)) ?		\
		boot_cpu_has(bit) :				\
		_static_cpu_has_safe(bit)			\
)
#else
/*
 * gcc 3.x is too stupid to do the static test; fall back to dynamic.
 */
#define static_cpu_has(bit)		boot_cpu_has(bit)
#define static_cpu_has_safe(bit)	boot_cpu_has(bit)
#endif

#define cpu_has_bug(c, bit)	cpu_has(c, (bit))
#define set_cpu_bug(c, bit)	set_cpu_cap(c, (bit))
#define clear_cpu_bug(c, bit)	clear_cpu_cap(c, (bit));

#define static_cpu_has_bug(bit)	static_cpu_has((bit))
#define boot_cpu_has_bug(bit)	cpu_has_bug(&boot_cpu_data, (bit))

#define MAX_CPU_FEATURES	(NCAPINTS * 32)
#define cpu_have_feature	boot_cpu_has

#define CPU_FEATURE_TYPEFMT	"x86,ven%04Xfam%04Xmod%04X"
#define CPU_FEATURE_TYPEVAL	boot_cpu_data.x86_vendor, boot_cpu_data.x86, \
				boot_cpu_data.x86_model

#endif /* defined(__KERNEL__) && !defined(__ASSEMBLY__) */

#endif /* _ASM_X86_CPUFEATURE_H */<|MERGE_RESOLUTION|>--- conflicted
+++ resolved
@@ -221,10 +221,7 @@
 #define X86_FEATURE_RDSEED	(9*32+18) /* The RDSEED instruction */
 #define X86_FEATURE_ADX		(9*32+19) /* The ADCX and ADOX instructions */
 #define X86_FEATURE_SMAP	(9*32+20) /* Supervisor Mode Access Prevention */
-<<<<<<< HEAD
-=======
 #define X86_FEATURE_CLFLUSHOPT	(9*32+23) /* CLFLUSHOPT instruction */
->>>>>>> 40dde7e2
 #define X86_FEATURE_AVX512PF	(9*32+26) /* AVX-512 Prefetch */
 #define X86_FEATURE_AVX512ER	(9*32+27) /* AVX-512 Exponential and Reciprocal */
 #define X86_FEATURE_AVX512CD	(9*32+28) /* AVX-512 Conflict Detection */
