--- conflicted
+++ resolved
@@ -171,9 +171,6 @@
 
 bool arch_match_cpu_phys_id(int cpu, u64 phys_id)
 {
-<<<<<<< HEAD
-	return (phys_id & MPIDR_HWID_BITMASK) == cpu_logical_map(cpu);
-=======
 	return phys_id == cpu_logical_map(cpu);
 }
 
@@ -188,7 +185,6 @@
 	mdesc++;
 	*match = m->dt_compat;
 	return m;
->>>>>>> d8ec26d7
 }
 
 /**
@@ -200,15 +196,7 @@
  */
 const struct machine_desc * __init setup_machine_fdt(unsigned int dt_phys)
 {
-<<<<<<< HEAD
-	struct boot_param_header *devtree;
 	const struct machine_desc *mdesc, *mdesc_best = NULL;
-	unsigned int score, mdesc_score = ~1;
-	unsigned long dt_root;
-	const char *model;
-=======
-	const struct machine_desc *mdesc, *mdesc_best = NULL;
->>>>>>> d8ec26d7
 
 #ifdef CONFIG_ARCH_MULTIPLATFORM
 	DT_MACHINE_START(GENERIC_DT, "Generic DT based system")
