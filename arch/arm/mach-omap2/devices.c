/*
 * linux/arch/arm/mach-omap2/devices.c
 *
 * OMAP2 platform device setup/initialization
 *
 * This program is free software; you can redistribute it and/or modify
 * it under the terms of the GNU General Public License as published by
 * the Free Software Foundation; either version 2 of the License, or
 * (at your option) any later version.
 */
#include <linux/gpio.h>
#include <linux/kernel.h>
#include <linux/init.h>
#include <linux/platform_device.h>
#include <linux/io.h>
#include <linux/clk.h>
#include <linux/err.h>
#include <linux/slab.h>
#include <linux/of.h>
#include <linux/pinctrl/machine.h>
#include <linux/platform_data/mailbox-omap.h>

#include <asm/mach-types.h>
#include <asm/mach/map.h>

#include <linux/omap-dma.h>

#include "iomap.h"
#include "omap_hwmod.h"
#include "omap_device.h"

#include "soc.h"
#include "common.h"
#include "mux.h"
#include "control.h"
#include "devices.h"
#include "display.h"

#define L3_MODULES_MAX_LEN 12
#define L3_MODULES 3

static int __init omap3_l3_init(void)
{
	struct omap_hwmod *oh;
	struct platform_device *pdev;
	char oh_name[L3_MODULES_MAX_LEN];

	/*
	 * To avoid code running on other OMAPs in
	 * multi-omap builds
	 */
	if (!(cpu_is_omap34xx()) || of_have_populated_dt())
		return -ENODEV;

	snprintf(oh_name, L3_MODULES_MAX_LEN, "l3_main");

	oh = omap_hwmod_lookup(oh_name);

	if (!oh)
		pr_err("could not look up %s\n", oh_name);

	pdev = omap_device_build("omap_l3_smx", 0, oh, NULL, 0);

	WARN(IS_ERR(pdev), "could not build omap_device for %s\n", oh_name);

	return PTR_RET(pdev);
}
omap_postcore_initcall(omap3_l3_init);

<<<<<<< HEAD
#if defined(CONFIG_VIDEO_OMAP2) || defined(CONFIG_VIDEO_OMAP2_MODULE)

static struct resource omap2cam_resources[] = {
	{
		.start		= OMAP24XX_CAMERA_BASE,
		.end		= OMAP24XX_CAMERA_BASE + 0xfff,
		.flags		= IORESOURCE_MEM,
	},
	{
		.start		= 24 + OMAP_INTC_START,
		.flags		= IORESOURCE_IRQ,
	}
};

static struct platform_device omap2cam_device = {
	.name		= "omap24xxcam",
	.id		= -1,
	.num_resources	= ARRAY_SIZE(omap2cam_resources),
	.resource	= omap2cam_resources,
};
#endif
=======
static int __init omap4_l3_init(void)
{
	int i;
	struct omap_hwmod *oh[3];
	struct platform_device *pdev;
	char oh_name[L3_MODULES_MAX_LEN];

	/* If dtb is there, the devices will be created dynamically */
	if (of_have_populated_dt())
		return -ENODEV;

	/*
	 * To avoid code running on other OMAPs in
	 * multi-omap builds
	 */
	if (!cpu_is_omap44xx() && !soc_is_omap54xx())
		return -ENODEV;

	for (i = 0; i < L3_MODULES; i++) {
		snprintf(oh_name, L3_MODULES_MAX_LEN, "l3_main_%d", i+1);

		oh[i] = omap_hwmod_lookup(oh_name);
		if (!(oh[i]))
			pr_err("could not look up %s\n", oh_name);
	}

	pdev = omap_device_build_ss("omap_l3_noc", 0, oh, 3, NULL, 0);

	WARN(IS_ERR(pdev), "could not build omap_device for %s\n", oh_name);

	return PTR_RET(pdev);
}
omap_postcore_initcall(omap4_l3_init);
>>>>>>> 71947828

#if defined(CONFIG_IOMMU_API)

#include <linux/platform_data/iommu-omap.h>

static struct resource omap3isp_resources[] = {
	{
		.start		= OMAP3430_ISP_BASE,
		.end		= OMAP3430_ISP_END,
		.flags		= IORESOURCE_MEM,
	},
	{
		.start		= OMAP3430_ISP_CCP2_BASE,
		.end		= OMAP3430_ISP_CCP2_END,
		.flags		= IORESOURCE_MEM,
	},
	{
		.start		= OMAP3430_ISP_CCDC_BASE,
		.end		= OMAP3430_ISP_CCDC_END,
		.flags		= IORESOURCE_MEM,
	},
	{
		.start		= OMAP3430_ISP_HIST_BASE,
		.end		= OMAP3430_ISP_HIST_END,
		.flags		= IORESOURCE_MEM,
	},
	{
		.start		= OMAP3430_ISP_H3A_BASE,
		.end		= OMAP3430_ISP_H3A_END,
		.flags		= IORESOURCE_MEM,
	},
	{
		.start		= OMAP3430_ISP_PREV_BASE,
		.end		= OMAP3430_ISP_PREV_END,
		.flags		= IORESOURCE_MEM,
	},
	{
		.start		= OMAP3430_ISP_RESZ_BASE,
		.end		= OMAP3430_ISP_RESZ_END,
		.flags		= IORESOURCE_MEM,
	},
	{
		.start		= OMAP3430_ISP_SBL_BASE,
		.end		= OMAP3430_ISP_SBL_END,
		.flags		= IORESOURCE_MEM,
	},
	{
		.start		= OMAP3430_ISP_CSI2A_REGS1_BASE,
		.end		= OMAP3430_ISP_CSI2A_REGS1_END,
		.flags		= IORESOURCE_MEM,
	},
	{
		.start		= OMAP3430_ISP_CSIPHY2_BASE,
		.end		= OMAP3430_ISP_CSIPHY2_END,
		.flags		= IORESOURCE_MEM,
	},
	{
		.start		= OMAP3630_ISP_CSI2A_REGS2_BASE,
		.end		= OMAP3630_ISP_CSI2A_REGS2_END,
		.flags		= IORESOURCE_MEM,
	},
	{
		.start		= OMAP3630_ISP_CSI2C_REGS1_BASE,
		.end		= OMAP3630_ISP_CSI2C_REGS1_END,
		.flags		= IORESOURCE_MEM,
	},
	{
		.start		= OMAP3630_ISP_CSIPHY1_BASE,
		.end		= OMAP3630_ISP_CSIPHY1_END,
		.flags		= IORESOURCE_MEM,
	},
	{
		.start		= OMAP3630_ISP_CSI2C_REGS2_BASE,
		.end		= OMAP3630_ISP_CSI2C_REGS2_END,
		.flags		= IORESOURCE_MEM,
	},
	{
		.start		= OMAP343X_CTRL_BASE + OMAP343X_CONTROL_CSIRXFE,
		.end		= OMAP343X_CTRL_BASE + OMAP343X_CONTROL_CSIRXFE + 3,
		.flags		= IORESOURCE_MEM,
	},
	{
		.start		= OMAP343X_CTRL_BASE + OMAP3630_CONTROL_CAMERA_PHY_CTRL,
		.end		= OMAP343X_CTRL_BASE + OMAP3630_CONTROL_CAMERA_PHY_CTRL + 3,
		.flags		= IORESOURCE_MEM,
	},
	{
		.start		= 24 + OMAP_INTC_START,
		.flags		= IORESOURCE_IRQ,
	}
};

static struct platform_device omap3isp_device = {
	.name		= "omap3isp",
	.id		= -1,
	.num_resources	= ARRAY_SIZE(omap3isp_resources),
	.resource	= omap3isp_resources,
};

static struct omap_iommu_arch_data omap3_isp_iommu = {
	.name = "mmu_isp",
};

int omap3_init_camera(struct isp_platform_data *pdata)
{
	if (of_have_populated_dt())
		omap3_isp_iommu.name = "480bd400.mmu";

	omap3isp_device.dev.platform_data = pdata;
	omap3isp_device.dev.archdata.iommu = &omap3_isp_iommu;

	return platform_device_register(&omap3isp_device);
}

#else /* !CONFIG_IOMMU_API */

int omap3_init_camera(struct isp_platform_data *pdata)
{
	return 0;
}

#endif

#if defined(CONFIG_OMAP2PLUS_MBOX) || defined(CONFIG_OMAP2PLUS_MBOX_MODULE)
static inline void __init omap_init_mbox(void)
{
	struct omap_hwmod *oh;
	struct platform_device *pdev;
	struct omap_mbox_pdata *pdata;

	oh = omap_hwmod_lookup("mailbox");
	if (!oh) {
		pr_err("%s: unable to find hwmod\n", __func__);
		return;
	}
	if (!oh->dev_attr) {
		pr_err("%s: hwmod doesn't have valid attrs\n", __func__);
		return;
	}

	pdata = (struct omap_mbox_pdata *)oh->dev_attr;
	pdev = omap_device_build("omap-mailbox", -1, oh, pdata, sizeof(*pdata));
	WARN(IS_ERR(pdev), "%s: could not build device, err %ld\n",
						__func__, PTR_ERR(pdev));
}
#else
static inline void omap_init_mbox(void) { }
#endif /* CONFIG_OMAP2PLUS_MBOX */

static inline void omap_init_sti(void) {}

#if defined(CONFIG_SND_SOC) || defined(CONFIG_SND_SOC_MODULE)

static struct platform_device omap_pcm = {
	.name	= "omap-pcm-audio",
	.id	= -1,
};

static void omap_init_audio(void)
{
	platform_device_register(&omap_pcm);
}

#else
static inline void omap_init_audio(void) {}
#endif

#if defined(CONFIG_SPI_OMAP24XX) || defined(CONFIG_SPI_OMAP24XX_MODULE)

#include <linux/platform_data/spi-omap2-mcspi.h>

static int __init omap_mcspi_init(struct omap_hwmod *oh, void *unused)
{
	struct platform_device *pdev;
	char *name = "omap2_mcspi";
	struct omap2_mcspi_platform_config *pdata;
	static int spi_num;
	struct omap2_mcspi_dev_attr *mcspi_attrib = oh->dev_attr;

	pdata = kzalloc(sizeof(*pdata), GFP_KERNEL);
	if (!pdata) {
		pr_err("Memory allocation for McSPI device failed\n");
		return -ENOMEM;
	}

	pdata->num_cs = mcspi_attrib->num_chipselect;
	switch (oh->class->rev) {
	case OMAP2_MCSPI_REV:
	case OMAP3_MCSPI_REV:
			pdata->regs_offset = 0;
			break;
	case OMAP4_MCSPI_REV:
			pdata->regs_offset = OMAP4_MCSPI_REG_OFFSET;
			break;
	default:
			pr_err("Invalid McSPI Revision value\n");
			kfree(pdata);
			return -EINVAL;
	}

	spi_num++;
	pdev = omap_device_build(name, spi_num, oh, pdata, sizeof(*pdata));
	WARN(IS_ERR(pdev), "Can't build omap_device for %s:%s\n",
				name, oh->name);
	kfree(pdata);
	return 0;
}

static void omap_init_mcspi(void)
{
	omap_hwmod_for_each_by_class("mcspi", omap_mcspi_init, NULL);
}

#else
static inline void omap_init_mcspi(void) {}
#endif

/**
 * omap_init_rng - bind the RNG hwmod to the RNG omap_device
 *
 * Bind the RNG hwmod to the RNG omap_device.  No return value.
 */
static void omap_init_rng(void)
{
	struct omap_hwmod *oh;
	struct platform_device *pdev;

	oh = omap_hwmod_lookup("rng");
	if (!oh)
		return;

	pdev = omap_device_build("omap_rng", -1, oh, NULL, 0);
	WARN(IS_ERR(pdev), "Can't build omap_device for omap_rng\n");
}

static void __init omap_init_sham(void)
{
	struct omap_hwmod *oh;
	struct platform_device *pdev;

	oh = omap_hwmod_lookup("sham");
	if (!oh)
		return;

	pdev = omap_device_build("omap-sham", -1, oh, NULL, 0);
	WARN(IS_ERR(pdev), "Can't build omap_device for omap-sham\n");
}

static void __init omap_init_aes(void)
{
	struct omap_hwmod *oh;
	struct platform_device *pdev;

	oh = omap_hwmod_lookup("aes");
	if (!oh)
		return;

	pdev = omap_device_build("omap-aes", -1, oh, NULL, 0);
	WARN(IS_ERR(pdev), "Can't build omap_device for omap-aes\n");
}

/*-------------------------------------------------------------------------*/

#if defined(CONFIG_VIDEO_OMAP2_VOUT) || \
	defined(CONFIG_VIDEO_OMAP2_VOUT_MODULE)
#if defined(CONFIG_FB_OMAP2) || defined(CONFIG_FB_OMAP2_MODULE)
static struct resource omap_vout_resource[3 - CONFIG_FB_OMAP2_NUM_FBS] = {
};
#else
static struct resource omap_vout_resource[2] = {
};
#endif

static struct platform_device omap_vout_device = {
	.name		= "omap_vout",
	.num_resources	= ARRAY_SIZE(omap_vout_resource),
	.resource 	= &omap_vout_resource[0],
	.id		= -1,
};

int __init omap_init_vout(void)
{
	return platform_device_register(&omap_vout_device);
}
#else
int __init omap_init_vout(void) { return 0; }
#endif

/*-------------------------------------------------------------------------*/

static int __init omap2_init_devices(void)
{
	/* Enable dummy states for those platforms without pinctrl support */
	if (!of_have_populated_dt())
		pinctrl_provide_dummies();

	/*
	 * please keep these calls, and their implementations above,
	 * in alphabetical order so they're easier to sort through.
	 */
	omap_init_audio();
	/* If dtb is there, the devices will be created dynamically */
	if (!of_have_populated_dt()) {
		omap_init_mbox();
		omap_init_mcspi();
		omap_init_sham();
		omap_init_aes();
		omap_init_rng();
	}
	omap_init_sti();

	return 0;
}
omap_arch_initcall(omap2_init_devices);

static int __init omap_gpmc_init(void)
{
	struct omap_hwmod *oh;
	struct platform_device *pdev;
	char *oh_name = "gpmc";

	/*
	 * if the board boots up with a populated DT, do not
	 * manually add the device from this initcall
	 */
	if (of_have_populated_dt())
		return -ENODEV;

	oh = omap_hwmod_lookup(oh_name);
	if (!oh) {
		pr_err("Could not look up %s\n", oh_name);
		return -ENODEV;
	}

	pdev = omap_device_build("omap-gpmc", -1, oh, NULL, 0);
	WARN(IS_ERR(pdev), "could not build omap_device for %s\n", oh_name);

	return PTR_RET(pdev);
}
omap_postcore_initcall(omap_gpmc_init);<|MERGE_RESOLUTION|>--- conflicted
+++ resolved
@@ -67,64 +67,6 @@
 }
 omap_postcore_initcall(omap3_l3_init);
 
-<<<<<<< HEAD
-#if defined(CONFIG_VIDEO_OMAP2) || defined(CONFIG_VIDEO_OMAP2_MODULE)
-
-static struct resource omap2cam_resources[] = {
-	{
-		.start		= OMAP24XX_CAMERA_BASE,
-		.end		= OMAP24XX_CAMERA_BASE + 0xfff,
-		.flags		= IORESOURCE_MEM,
-	},
-	{
-		.start		= 24 + OMAP_INTC_START,
-		.flags		= IORESOURCE_IRQ,
-	}
-};
-
-static struct platform_device omap2cam_device = {
-	.name		= "omap24xxcam",
-	.id		= -1,
-	.num_resources	= ARRAY_SIZE(omap2cam_resources),
-	.resource	= omap2cam_resources,
-};
-#endif
-=======
-static int __init omap4_l3_init(void)
-{
-	int i;
-	struct omap_hwmod *oh[3];
-	struct platform_device *pdev;
-	char oh_name[L3_MODULES_MAX_LEN];
-
-	/* If dtb is there, the devices will be created dynamically */
-	if (of_have_populated_dt())
-		return -ENODEV;
-
-	/*
-	 * To avoid code running on other OMAPs in
-	 * multi-omap builds
-	 */
-	if (!cpu_is_omap44xx() && !soc_is_omap54xx())
-		return -ENODEV;
-
-	for (i = 0; i < L3_MODULES; i++) {
-		snprintf(oh_name, L3_MODULES_MAX_LEN, "l3_main_%d", i+1);
-
-		oh[i] = omap_hwmod_lookup(oh_name);
-		if (!(oh[i]))
-			pr_err("could not look up %s\n", oh_name);
-	}
-
-	pdev = omap_device_build_ss("omap_l3_noc", 0, oh, 3, NULL, 0);
-
-	WARN(IS_ERR(pdev), "could not build omap_device for %s\n", oh_name);
-
-	return PTR_RET(pdev);
-}
-omap_postcore_initcall(omap4_l3_init);
->>>>>>> 71947828
-
 #if defined(CONFIG_IOMMU_API)
 
 #include <linux/platform_data/iommu-omap.h>
