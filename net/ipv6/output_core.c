--- conflicted
+++ resolved
@@ -11,10 +11,7 @@
 void ipv6_select_ident(struct frag_hdr *fhdr, struct rt6_info *rt)
 {
 	static atomic_t ipv6_fragmentation_id;
-<<<<<<< HEAD
-=======
 	struct in6_addr addr;
->>>>>>> 40dde7e2
 	int ident;
 
 #if IS_ENABLED(CONFIG_IPV6)
@@ -30,14 +27,10 @@
 	}
 #endif
 	ident = atomic_inc_return(&ipv6_fragmentation_id);
-<<<<<<< HEAD
-	fhdr->identification = htonl(ident);
-=======
 
 	addr = rt->rt6i_dst.addr;
 	addr.s6_addr32[0] ^= (__force __be32)ident;
 	fhdr->identification = htonl(secure_ipv6_id(addr.s6_addr32));
->>>>>>> 40dde7e2
 }
 EXPORT_SYMBOL(ipv6_select_ident);
 
