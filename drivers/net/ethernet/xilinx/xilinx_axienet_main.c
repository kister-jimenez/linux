--- conflicted
+++ resolved
@@ -1201,18 +1201,11 @@
 		return ret;
 
 	if (lp->phy_node && !lp->is_10Gmac) {
-<<<<<<< HEAD
-		if (lp->phy_type == XAE_PHY_TYPE_GMII ||
-		    lp->phy_type == XAE_PHY_TYPE_1000BASE_X) {
+		if (lp->phy_type != XAE_PHY_TYPE_SGMII) {
 			lp->phy_dev = of_phy_connect(lp->ndev, lp->phy_node,
-					     axienet_adjust_link, 0,
-					     PHY_INTERFACE_MODE_GMII);
-		} else if (lp->phy_type == XAE_PHY_TYPE_RGMII_2_0) {
-			lp->phy_dev = of_phy_connect(lp->ndev, lp->phy_node,
-					     axienet_adjust_link, 0,
-					     PHY_INTERFACE_MODE_RGMII_ID);
-		} else if (lp->phy_type == XAE_PHY_TYPE_SGMII) {
-
+					     axienet_adjust_link, lp->phy_flags,
+					     lp->phy_interface);
+		} else {
 			/**
 			 * No need to start the internal PHY, applying the fixup
 			 * is enough for SGMII operation
@@ -1226,12 +1219,6 @@
 					     axienet_adjust_link, 0,
 					     PHY_INTERFACE_MODE_SGMII);
 		}
-=======
-		lp->phy_dev = of_phy_connect(lp->ndev, lp->phy_node,
-					     axienet_adjust_link, lp->phy_flags,
-					     lp->phy_interface);
->>>>>>> 332aa925
-
 		if (!lp->phy_dev)
 			dev_err(lp->dev, "of_phy_connect() failed\n");
 		else
