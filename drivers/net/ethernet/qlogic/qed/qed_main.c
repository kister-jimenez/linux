/* QLogic qed NIC Driver
 * Copyright (c) 2015-2017  QLogic Corporation
 *
 * This software is available to you under a choice of one of two
 * licenses.  You may choose to be licensed under the terms of the GNU
 * General Public License (GPL) Version 2, available from the file
 * COPYING in the main directory of this source tree, or the
 * OpenIB.org BSD license below:
 *
 *     Redistribution and use in source and binary forms, with or
 *     without modification, are permitted provided that the following
 *     conditions are met:
 *
 *      - Redistributions of source code must retain the above
 *        copyright notice, this list of conditions and the following
 *        disclaimer.
 *
 *      - Redistributions in binary form must reproduce the above
 *        copyright notice, this list of conditions and the following
 *        disclaimer in the documentation and /or other materials
 *        provided with the distribution.
 *
 * THE SOFTWARE IS PROVIDED "AS IS", WITHOUT WARRANTY OF ANY KIND,
 * EXPRESS OR IMPLIED, INCLUDING BUT NOT LIMITED TO THE WARRANTIES OF
 * MERCHANTABILITY, FITNESS FOR A PARTICULAR PURPOSE AND
 * NONINFRINGEMENT. IN NO EVENT SHALL THE AUTHORS OR COPYRIGHT HOLDERS
 * BE LIABLE FOR ANY CLAIM, DAMAGES OR OTHER LIABILITY, WHETHER IN AN
 * ACTION OF CONTRACT, TORT OR OTHERWISE, ARISING FROM, OUT OF OR IN
 * CONNECTION WITH THE SOFTWARE OR THE USE OR OTHER DEALINGS IN THE
 * SOFTWARE.
 */

#include <linux/stddef.h>
#include <linux/pci.h>
#include <linux/kernel.h>
#include <linux/slab.h>
#include <linux/delay.h>
#include <asm/byteorder.h>
#include <linux/dma-mapping.h>
#include <linux/string.h>
#include <linux/module.h>
#include <linux/interrupt.h>
#include <linux/workqueue.h>
#include <linux/ethtool.h>
#include <linux/etherdevice.h>
#include <linux/vmalloc.h>
#include <linux/crash_dump.h>
#include <linux/qed/qed_if.h>
#include <linux/qed/qed_ll2_if.h>

#include "qed.h"
#include "qed_sriov.h"
#include "qed_sp.h"
#include "qed_dev_api.h"
#include "qed_ll2.h"
#include "qed_fcoe.h"
#include "qed_iscsi.h"

#include "qed_mcp.h"
#include "qed_hw.h"
#include "qed_selftest.h"
#include "qed_debug.h"

#define QED_ROCE_QPS			(8192)
#define QED_ROCE_DPIS			(8)

static char version[] =
	"QLogic FastLinQ 4xxxx Core Module qed " DRV_MODULE_VERSION "\n";

MODULE_DESCRIPTION("QLogic FastLinQ 4xxxx Core Module");
MODULE_LICENSE("GPL");
MODULE_VERSION(DRV_MODULE_VERSION);

#define FW_FILE_VERSION				\
	__stringify(FW_MAJOR_VERSION) "."	\
	__stringify(FW_MINOR_VERSION) "."	\
	__stringify(FW_REVISION_VERSION) "."	\
	__stringify(FW_ENGINEERING_VERSION)

#define QED_FW_FILE_NAME	\
	"qed/qed_init_values_zipped-" FW_FILE_VERSION ".bin"

MODULE_FIRMWARE(QED_FW_FILE_NAME);

static int __init qed_init(void)
{
	pr_info("%s", version);

	return 0;
}

static void __exit qed_cleanup(void)
{
	pr_notice("qed_cleanup called\n");
}

module_init(qed_init);
module_exit(qed_cleanup);

/* Check if the DMA controller on the machine can properly handle the DMA
 * addressing required by the device.
*/
static int qed_set_coherency_mask(struct qed_dev *cdev)
{
	struct device *dev = &cdev->pdev->dev;

	if (dma_set_mask(dev, DMA_BIT_MASK(64)) == 0) {
		if (dma_set_coherent_mask(dev, DMA_BIT_MASK(64)) != 0) {
			DP_NOTICE(cdev,
				  "Can't request 64-bit consistent allocations\n");
			return -EIO;
		}
	} else if (dma_set_mask(dev, DMA_BIT_MASK(32)) != 0) {
		DP_NOTICE(cdev, "Can't request 64b/32b DMA addresses\n");
		return -EIO;
	}

	return 0;
}

static void qed_free_pci(struct qed_dev *cdev)
{
	struct pci_dev *pdev = cdev->pdev;

	if (cdev->doorbells && cdev->db_size)
		iounmap(cdev->doorbells);
	if (cdev->regview)
		iounmap(cdev->regview);
	if (atomic_read(&pdev->enable_cnt) == 1)
		pci_release_regions(pdev);

	pci_disable_device(pdev);
}

#define PCI_REVISION_ID_ERROR_VAL	0xff

/* Performs PCI initializations as well as initializing PCI-related parameters
 * in the device structrue. Returns 0 in case of success.
 */
static int qed_init_pci(struct qed_dev *cdev, struct pci_dev *pdev)
{
	u8 rev_id;
	int rc;

	cdev->pdev = pdev;

	rc = pci_enable_device(pdev);
	if (rc) {
		DP_NOTICE(cdev, "Cannot enable PCI device\n");
		goto err0;
	}

	if (!(pci_resource_flags(pdev, 0) & IORESOURCE_MEM)) {
		DP_NOTICE(cdev, "No memory region found in bar #0\n");
		rc = -EIO;
		goto err1;
	}

	if (IS_PF(cdev) && !(pci_resource_flags(pdev, 2) & IORESOURCE_MEM)) {
		DP_NOTICE(cdev, "No memory region found in bar #2\n");
		rc = -EIO;
		goto err1;
	}

	if (atomic_read(&pdev->enable_cnt) == 1) {
		rc = pci_request_regions(pdev, "qed");
		if (rc) {
			DP_NOTICE(cdev,
				  "Failed to request PCI memory resources\n");
			goto err1;
		}
		pci_set_master(pdev);
		pci_save_state(pdev);
	}

	pci_read_config_byte(pdev, PCI_REVISION_ID, &rev_id);
	if (rev_id == PCI_REVISION_ID_ERROR_VAL) {
		DP_NOTICE(cdev,
			  "Detected PCI device error [rev_id 0x%x]. Probably due to prior indication. Aborting.\n",
			  rev_id);
		rc = -ENODEV;
		goto err2;
	}
	if (!pci_is_pcie(pdev)) {
		DP_NOTICE(cdev, "The bus is not PCI Express\n");
		rc = -EIO;
		goto err2;
	}

	cdev->pci_params.pm_cap = pci_find_capability(pdev, PCI_CAP_ID_PM);
	if (IS_PF(cdev) && !cdev->pci_params.pm_cap)
		DP_NOTICE(cdev, "Cannot find power management capability\n");

	rc = qed_set_coherency_mask(cdev);
	if (rc)
		goto err2;

	cdev->pci_params.mem_start = pci_resource_start(pdev, 0);
	cdev->pci_params.mem_end = pci_resource_end(pdev, 0);
	cdev->pci_params.irq = pdev->irq;

	cdev->regview = pci_ioremap_bar(pdev, 0);
	if (!cdev->regview) {
		DP_NOTICE(cdev, "Cannot map register space, aborting\n");
		rc = -ENOMEM;
		goto err2;
	}

	cdev->db_phys_addr = pci_resource_start(cdev->pdev, 2);
	cdev->db_size = pci_resource_len(cdev->pdev, 2);
	if (!cdev->db_size) {
		if (IS_PF(cdev)) {
			DP_NOTICE(cdev, "No Doorbell bar available\n");
			return -EINVAL;
		} else {
			return 0;
		}
	}

	cdev->doorbells = ioremap_wc(cdev->db_phys_addr, cdev->db_size);

	if (!cdev->doorbells) {
		DP_NOTICE(cdev, "Cannot map doorbell space\n");
		return -ENOMEM;
	}

	return 0;

err2:
	pci_release_regions(pdev);
err1:
	pci_disable_device(pdev);
err0:
	return rc;
}

int qed_fill_dev_info(struct qed_dev *cdev,
		      struct qed_dev_info *dev_info)
{
	struct qed_hwfn *p_hwfn = QED_LEADING_HWFN(cdev);
	struct qed_hw_info *hw_info = &p_hwfn->hw_info;
	struct qed_tunnel_info *tun = &cdev->tunnel;
	struct qed_ptt  *ptt;

	memset(dev_info, 0, sizeof(struct qed_dev_info));

	if (tun->vxlan.tun_cls == QED_TUNN_CLSS_MAC_VLAN &&
	    tun->vxlan.b_mode_enabled)
		dev_info->vxlan_enable = true;

	if (tun->l2_gre.b_mode_enabled && tun->ip_gre.b_mode_enabled &&
	    tun->l2_gre.tun_cls == QED_TUNN_CLSS_MAC_VLAN &&
	    tun->ip_gre.tun_cls == QED_TUNN_CLSS_MAC_VLAN)
		dev_info->gre_enable = true;

	if (tun->l2_geneve.b_mode_enabled && tun->ip_geneve.b_mode_enabled &&
	    tun->l2_geneve.tun_cls == QED_TUNN_CLSS_MAC_VLAN &&
	    tun->ip_geneve.tun_cls == QED_TUNN_CLSS_MAC_VLAN)
		dev_info->geneve_enable = true;

	dev_info->num_hwfns = cdev->num_hwfns;
	dev_info->pci_mem_start = cdev->pci_params.mem_start;
	dev_info->pci_mem_end = cdev->pci_params.mem_end;
	dev_info->pci_irq = cdev->pci_params.irq;
	dev_info->rdma_supported = QED_IS_RDMA_PERSONALITY(p_hwfn);
	dev_info->is_mf_default = IS_MF_DEFAULT(&cdev->hwfns[0]);
	dev_info->dev_type = cdev->type;
	ether_addr_copy(dev_info->hw_mac, hw_info->hw_mac_addr);

	if (IS_PF(cdev)) {
		dev_info->fw_major = FW_MAJOR_VERSION;
		dev_info->fw_minor = FW_MINOR_VERSION;
		dev_info->fw_rev = FW_REVISION_VERSION;
		dev_info->fw_eng = FW_ENGINEERING_VERSION;
		dev_info->mf_mode = cdev->mf_mode;
		dev_info->tx_switching = true;

		if (hw_info->b_wol_support == QED_WOL_SUPPORT_PME)
			dev_info->wol_support = true;

		dev_info->abs_pf_id = QED_LEADING_HWFN(cdev)->abs_pf_id;
	} else {
		qed_vf_get_fw_version(&cdev->hwfns[0], &dev_info->fw_major,
				      &dev_info->fw_minor, &dev_info->fw_rev,
				      &dev_info->fw_eng);
	}

	if (IS_PF(cdev)) {
		ptt = qed_ptt_acquire(QED_LEADING_HWFN(cdev));
		if (ptt) {
			qed_mcp_get_mfw_ver(QED_LEADING_HWFN(cdev), ptt,
					    &dev_info->mfw_rev, NULL);

			qed_mcp_get_mbi_ver(QED_LEADING_HWFN(cdev), ptt,
					    &dev_info->mbi_version);

			qed_mcp_get_flash_size(QED_LEADING_HWFN(cdev), ptt,
					       &dev_info->flash_size);

			qed_ptt_release(QED_LEADING_HWFN(cdev), ptt);
		}
	} else {
		qed_mcp_get_mfw_ver(QED_LEADING_HWFN(cdev), NULL,
				    &dev_info->mfw_rev, NULL);
	}

	dev_info->mtu = hw_info->mtu;

	return 0;
}

static void qed_free_cdev(struct qed_dev *cdev)
{
	kfree((void *)cdev);
}

static struct qed_dev *qed_alloc_cdev(struct pci_dev *pdev)
{
	struct qed_dev *cdev;

	cdev = kzalloc(sizeof(*cdev), GFP_KERNEL);
	if (!cdev)
		return cdev;

	qed_init_struct(cdev);

	return cdev;
}

/* Sets the requested power state */
static int qed_set_power_state(struct qed_dev *cdev, pci_power_t state)
{
	if (!cdev)
		return -ENODEV;

	DP_VERBOSE(cdev, NETIF_MSG_DRV, "Omitting Power state change\n");
	return 0;
}

/* probing */
static struct qed_dev *qed_probe(struct pci_dev *pdev,
				 struct qed_probe_params *params)
{
	struct qed_dev *cdev;
	int rc;

	cdev = qed_alloc_cdev(pdev);
	if (!cdev)
		goto err0;

	cdev->drv_type = DRV_ID_DRV_TYPE_LINUX;
	cdev->protocol = params->protocol;

	if (params->is_vf)
		cdev->b_is_vf = true;

	qed_init_dp(cdev, params->dp_module, params->dp_level);

	rc = qed_init_pci(cdev, pdev);
	if (rc) {
		DP_ERR(cdev, "init pci failed\n");
		goto err1;
	}
	DP_INFO(cdev, "PCI init completed successfully\n");

	rc = qed_hw_prepare(cdev, QED_PCI_DEFAULT);
	if (rc) {
		DP_ERR(cdev, "hw prepare failed\n");
		goto err2;
	}

	DP_INFO(cdev, "qed_probe completed successffuly\n");

	return cdev;

err2:
	qed_free_pci(cdev);
err1:
	qed_free_cdev(cdev);
err0:
	return NULL;
}

static void qed_remove(struct qed_dev *cdev)
{
	if (!cdev)
		return;

	qed_hw_remove(cdev);

	qed_free_pci(cdev);

	qed_set_power_state(cdev, PCI_D3hot);

	qed_free_cdev(cdev);
}

static void qed_disable_msix(struct qed_dev *cdev)
{
	if (cdev->int_params.out.int_mode == QED_INT_MODE_MSIX) {
		pci_disable_msix(cdev->pdev);
		kfree(cdev->int_params.msix_table);
	} else if (cdev->int_params.out.int_mode == QED_INT_MODE_MSI) {
		pci_disable_msi(cdev->pdev);
	}

	memset(&cdev->int_params.out, 0, sizeof(struct qed_int_param));
}

static int qed_enable_msix(struct qed_dev *cdev,
			   struct qed_int_params *int_params)
{
	int i, rc, cnt;

	cnt = int_params->in.num_vectors;

	for (i = 0; i < cnt; i++)
		int_params->msix_table[i].entry = i;

	rc = pci_enable_msix_range(cdev->pdev, int_params->msix_table,
				   int_params->in.min_msix_cnt, cnt);
	if (rc < cnt && rc >= int_params->in.min_msix_cnt &&
	    (rc % cdev->num_hwfns)) {
		pci_disable_msix(cdev->pdev);

		/* If fastpath is initialized, we need at least one interrupt
		 * per hwfn [and the slow path interrupts]. New requested number
		 * should be a multiple of the number of hwfns.
		 */
		cnt = (rc / cdev->num_hwfns) * cdev->num_hwfns;
		DP_NOTICE(cdev,
			  "Trying to enable MSI-X with less vectors (%d out of %d)\n",
			  cnt, int_params->in.num_vectors);
		rc = pci_enable_msix_exact(cdev->pdev, int_params->msix_table,
					   cnt);
		if (!rc)
			rc = cnt;
	}

	if (rc > 0) {
		/* MSI-x configuration was achieved */
		int_params->out.int_mode = QED_INT_MODE_MSIX;
		int_params->out.num_vectors = rc;
		rc = 0;
	} else {
		DP_NOTICE(cdev,
			  "Failed to enable MSI-X [Requested %d vectors][rc %d]\n",
			  cnt, rc);
	}

	return rc;
}

/* This function outputs the int mode and the number of enabled msix vector */
static int qed_set_int_mode(struct qed_dev *cdev, bool force_mode)
{
	struct qed_int_params *int_params = &cdev->int_params;
	struct msix_entry *tbl;
	int rc = 0, cnt;

	switch (int_params->in.int_mode) {
	case QED_INT_MODE_MSIX:
		/* Allocate MSIX table */
		cnt = int_params->in.num_vectors;
		int_params->msix_table = kcalloc(cnt, sizeof(*tbl), GFP_KERNEL);
		if (!int_params->msix_table) {
			rc = -ENOMEM;
			goto out;
		}

		/* Enable MSIX */
		rc = qed_enable_msix(cdev, int_params);
		if (!rc)
			goto out;

		DP_NOTICE(cdev, "Failed to enable MSI-X\n");
		kfree(int_params->msix_table);
		if (force_mode)
			goto out;
		/* Fallthrough */

	case QED_INT_MODE_MSI:
		if (cdev->num_hwfns == 1) {
			rc = pci_enable_msi(cdev->pdev);
			if (!rc) {
				int_params->out.int_mode = QED_INT_MODE_MSI;
				goto out;
			}

			DP_NOTICE(cdev, "Failed to enable MSI\n");
			if (force_mode)
				goto out;
		}
		/* Fallthrough */

	case QED_INT_MODE_INTA:
			int_params->out.int_mode = QED_INT_MODE_INTA;
			rc = 0;
			goto out;
	default:
		DP_NOTICE(cdev, "Unknown int_mode value %d\n",
			  int_params->in.int_mode);
		rc = -EINVAL;
	}

out:
	if (!rc)
		DP_INFO(cdev, "Using %s interrupts\n",
			int_params->out.int_mode == QED_INT_MODE_INTA ?
			"INTa" : int_params->out.int_mode == QED_INT_MODE_MSI ?
			"MSI" : "MSIX");
	cdev->int_coalescing_mode = QED_COAL_MODE_ENABLE;

	return rc;
}

static void qed_simd_handler_config(struct qed_dev *cdev, void *token,
				    int index, void(*handler)(void *))
{
	struct qed_hwfn *hwfn = &cdev->hwfns[index % cdev->num_hwfns];
	int relative_idx = index / cdev->num_hwfns;

	hwfn->simd_proto_handler[relative_idx].func = handler;
	hwfn->simd_proto_handler[relative_idx].token = token;
}

static void qed_simd_handler_clean(struct qed_dev *cdev, int index)
{
	struct qed_hwfn *hwfn = &cdev->hwfns[index % cdev->num_hwfns];
	int relative_idx = index / cdev->num_hwfns;

	memset(&hwfn->simd_proto_handler[relative_idx], 0,
	       sizeof(struct qed_simd_fp_handler));
}

static irqreturn_t qed_msix_sp_int(int irq, void *tasklet)
{
	tasklet_schedule((struct tasklet_struct *)tasklet);
	return IRQ_HANDLED;
}

static irqreturn_t qed_single_int(int irq, void *dev_instance)
{
	struct qed_dev *cdev = (struct qed_dev *)dev_instance;
	struct qed_hwfn *hwfn;
	irqreturn_t rc = IRQ_NONE;
	u64 status;
	int i, j;

	for (i = 0; i < cdev->num_hwfns; i++) {
		status = qed_int_igu_read_sisr_reg(&cdev->hwfns[i]);

		if (!status)
			continue;

		hwfn = &cdev->hwfns[i];

		/* Slowpath interrupt */
		if (unlikely(status & 0x1)) {
			tasklet_schedule(hwfn->sp_dpc);
			status &= ~0x1;
			rc = IRQ_HANDLED;
		}

		/* Fastpath interrupts */
		for (j = 0; j < 64; j++) {
			if ((0x2ULL << j) & status) {
				hwfn->simd_proto_handler[j].func(
					hwfn->simd_proto_handler[j].token);
				status &= ~(0x2ULL << j);
				rc = IRQ_HANDLED;
			}
		}

		if (unlikely(status))
			DP_VERBOSE(hwfn, NETIF_MSG_INTR,
				   "got an unknown interrupt status 0x%llx\n",
				   status);
	}

	return rc;
}

int qed_slowpath_irq_req(struct qed_hwfn *hwfn)
{
	struct qed_dev *cdev = hwfn->cdev;
	u32 int_mode;
	int rc = 0;
	u8 id;

	int_mode = cdev->int_params.out.int_mode;
	if (int_mode == QED_INT_MODE_MSIX) {
		id = hwfn->my_id;
		snprintf(hwfn->name, NAME_SIZE, "sp-%d-%02x:%02x.%02x",
			 id, cdev->pdev->bus->number,
			 PCI_SLOT(cdev->pdev->devfn), hwfn->abs_pf_id);
		rc = request_irq(cdev->int_params.msix_table[id].vector,
				 qed_msix_sp_int, 0, hwfn->name, hwfn->sp_dpc);
	} else {
		unsigned long flags = 0;

		snprintf(cdev->name, NAME_SIZE, "%02x:%02x.%02x",
			 cdev->pdev->bus->number, PCI_SLOT(cdev->pdev->devfn),
			 PCI_FUNC(cdev->pdev->devfn));

		if (cdev->int_params.out.int_mode == QED_INT_MODE_INTA)
			flags |= IRQF_SHARED;

		rc = request_irq(cdev->pdev->irq, qed_single_int,
				 flags, cdev->name, cdev);
	}

	if (rc)
		DP_NOTICE(cdev, "request_irq failed, rc = %d\n", rc);
	else
		DP_VERBOSE(hwfn, (NETIF_MSG_INTR | QED_MSG_SP),
			   "Requested slowpath %s\n",
			   (int_mode == QED_INT_MODE_MSIX) ? "MSI-X" : "IRQ");

	return rc;
}

static void qed_slowpath_tasklet_flush(struct qed_hwfn *p_hwfn)
{
	/* Calling the disable function will make sure that any
	 * currently-running function is completed. The following call to the
	 * enable function makes this sequence a flush-like operation.
	 */
	if (p_hwfn->b_sp_dpc_enabled) {
		tasklet_disable(p_hwfn->sp_dpc);
		tasklet_enable(p_hwfn->sp_dpc);
	}
}

void qed_slowpath_irq_sync(struct qed_hwfn *p_hwfn)
{
	struct qed_dev *cdev = p_hwfn->cdev;
	u8 id = p_hwfn->my_id;
	u32 int_mode;

	int_mode = cdev->int_params.out.int_mode;
	if (int_mode == QED_INT_MODE_MSIX)
		synchronize_irq(cdev->int_params.msix_table[id].vector);
	else
		synchronize_irq(cdev->pdev->irq);

	qed_slowpath_tasklet_flush(p_hwfn);
}

static void qed_slowpath_irq_free(struct qed_dev *cdev)
{
	int i;

	if (cdev->int_params.out.int_mode == QED_INT_MODE_MSIX) {
		for_each_hwfn(cdev, i) {
			if (!cdev->hwfns[i].b_int_requested)
				break;
			synchronize_irq(cdev->int_params.msix_table[i].vector);
			free_irq(cdev->int_params.msix_table[i].vector,
				 cdev->hwfns[i].sp_dpc);
		}
	} else {
		if (QED_LEADING_HWFN(cdev)->b_int_requested)
			free_irq(cdev->pdev->irq, cdev);
	}
	qed_int_disable_post_isr_release(cdev);
}

static int qed_nic_stop(struct qed_dev *cdev)
{
	int i, rc;

	rc = qed_hw_stop(cdev);

	for (i = 0; i < cdev->num_hwfns; i++) {
		struct qed_hwfn *p_hwfn = &cdev->hwfns[i];

		if (p_hwfn->b_sp_dpc_enabled) {
			tasklet_disable(p_hwfn->sp_dpc);
			p_hwfn->b_sp_dpc_enabled = false;
			DP_VERBOSE(cdev, NETIF_MSG_IFDOWN,
				   "Disabled sp taskelt [hwfn %d] at %p\n",
				   i, p_hwfn->sp_dpc);
		}
	}

	qed_dbg_pf_exit(cdev);

	return rc;
}

static int qed_nic_setup(struct qed_dev *cdev)
{
	int rc, i;

	/* Determine if interface is going to require LL2 */
	if (QED_LEADING_HWFN(cdev)->hw_info.personality != QED_PCI_ETH) {
		for (i = 0; i < cdev->num_hwfns; i++) {
			struct qed_hwfn *p_hwfn = &cdev->hwfns[i];

			p_hwfn->using_ll2 = true;
		}
	}

	rc = qed_resc_alloc(cdev);
	if (rc)
		return rc;

	DP_INFO(cdev, "Allocated qed resources\n");

	qed_resc_setup(cdev);

	return rc;
}

static int qed_set_int_fp(struct qed_dev *cdev, u16 cnt)
{
	int limit = 0;

	/* Mark the fastpath as free/used */
	cdev->int_params.fp_initialized = cnt ? true : false;

	if (cdev->int_params.out.int_mode != QED_INT_MODE_MSIX)
		limit = cdev->num_hwfns * 63;
	else if (cdev->int_params.fp_msix_cnt)
		limit = cdev->int_params.fp_msix_cnt;

	if (!limit)
		return -ENOMEM;

	return min_t(int, cnt, limit);
}

static int qed_get_int_fp(struct qed_dev *cdev, struct qed_int_info *info)
{
	memset(info, 0, sizeof(struct qed_int_info));

	if (!cdev->int_params.fp_initialized) {
		DP_INFO(cdev,
			"Protocol driver requested interrupt information, but its support is not yet configured\n");
		return -EINVAL;
	}

	/* Need to expose only MSI-X information; Single IRQ is handled solely
	 * by qed.
	 */
	if (cdev->int_params.out.int_mode == QED_INT_MODE_MSIX) {
		int msix_base = cdev->int_params.fp_msix_base;

		info->msix_cnt = cdev->int_params.fp_msix_cnt;
		info->msix = &cdev->int_params.msix_table[msix_base];
	}

	return 0;
}

static int qed_slowpath_setup_int(struct qed_dev *cdev,
				  enum qed_int_mode int_mode)
{
	struct qed_sb_cnt_info sb_cnt_info;
	int num_l2_queues = 0;
	int rc;
	int i;

	if ((int_mode == QED_INT_MODE_MSI) && (cdev->num_hwfns > 1)) {
		DP_NOTICE(cdev, "MSI mode is not supported for CMT devices\n");
		return -EINVAL;
	}

	memset(&cdev->int_params, 0, sizeof(struct qed_int_params));
	cdev->int_params.in.int_mode = int_mode;
	for_each_hwfn(cdev, i) {
		memset(&sb_cnt_info, 0, sizeof(sb_cnt_info));
		qed_int_get_num_sbs(&cdev->hwfns[i], &sb_cnt_info);
		cdev->int_params.in.num_vectors += sb_cnt_info.cnt;
		cdev->int_params.in.num_vectors++; /* slowpath */
	}

	/* We want a minimum of one slowpath and one fastpath vector per hwfn */
	cdev->int_params.in.min_msix_cnt = cdev->num_hwfns * 2;

	rc = qed_set_int_mode(cdev, false);
	if (rc)  {
		DP_ERR(cdev, "qed_slowpath_setup_int ERR\n");
		return rc;
	}

	cdev->int_params.fp_msix_base = cdev->num_hwfns;
	cdev->int_params.fp_msix_cnt = cdev->int_params.out.num_vectors -
				       cdev->num_hwfns;

	if (!IS_ENABLED(CONFIG_QED_RDMA) ||
	    !QED_IS_RDMA_PERSONALITY(QED_LEADING_HWFN(cdev)))
		return 0;

	for_each_hwfn(cdev, i)
		num_l2_queues += FEAT_NUM(&cdev->hwfns[i], QED_PF_L2_QUE);

	DP_VERBOSE(cdev, QED_MSG_RDMA,
		   "cdev->int_params.fp_msix_cnt=%d num_l2_queues=%d\n",
		   cdev->int_params.fp_msix_cnt, num_l2_queues);

	if (cdev->int_params.fp_msix_cnt > num_l2_queues) {
		cdev->int_params.rdma_msix_cnt =
			(cdev->int_params.fp_msix_cnt - num_l2_queues)
			/ cdev->num_hwfns;
		cdev->int_params.rdma_msix_base =
			cdev->int_params.fp_msix_base + num_l2_queues;
		cdev->int_params.fp_msix_cnt = num_l2_queues;
	} else {
		cdev->int_params.rdma_msix_cnt = 0;
	}

	DP_VERBOSE(cdev, QED_MSG_RDMA, "roce_msix_cnt=%d roce_msix_base=%d\n",
		   cdev->int_params.rdma_msix_cnt,
		   cdev->int_params.rdma_msix_base);

	return 0;
}

static int qed_slowpath_vf_setup_int(struct qed_dev *cdev)
{
	int rc;

	memset(&cdev->int_params, 0, sizeof(struct qed_int_params));
	cdev->int_params.in.int_mode = QED_INT_MODE_MSIX;

	qed_vf_get_num_rxqs(QED_LEADING_HWFN(cdev),
			    &cdev->int_params.in.num_vectors);
	if (cdev->num_hwfns > 1) {
		u8 vectors = 0;

		qed_vf_get_num_rxqs(&cdev->hwfns[1], &vectors);
		cdev->int_params.in.num_vectors += vectors;
	}

	/* We want a minimum of one fastpath vector per vf hwfn */
	cdev->int_params.in.min_msix_cnt = cdev->num_hwfns;

	rc = qed_set_int_mode(cdev, true);
	if (rc)
		return rc;

	cdev->int_params.fp_msix_base = 0;
	cdev->int_params.fp_msix_cnt = cdev->int_params.out.num_vectors;

	return 0;
}

u32 qed_unzip_data(struct qed_hwfn *p_hwfn, u32 input_len,
		   u8 *input_buf, u32 max_size, u8 *unzip_buf)
{
	int rc;

	p_hwfn->stream->next_in = input_buf;
	p_hwfn->stream->avail_in = input_len;
	p_hwfn->stream->next_out = unzip_buf;
	p_hwfn->stream->avail_out = max_size;

	rc = zlib_inflateInit2(p_hwfn->stream, MAX_WBITS);

	if (rc != Z_OK) {
		DP_VERBOSE(p_hwfn, NETIF_MSG_DRV, "zlib init failed, rc = %d\n",
			   rc);
		return 0;
	}

	rc = zlib_inflate(p_hwfn->stream, Z_FINISH);
	zlib_inflateEnd(p_hwfn->stream);

	if (rc != Z_OK && rc != Z_STREAM_END) {
		DP_VERBOSE(p_hwfn, NETIF_MSG_DRV, "FW unzip error: %s, rc=%d\n",
			   p_hwfn->stream->msg, rc);
		return 0;
	}

	return p_hwfn->stream->total_out / 4;
}

static int qed_alloc_stream_mem(struct qed_dev *cdev)
{
	int i;
	void *workspace;

	for_each_hwfn(cdev, i) {
		struct qed_hwfn *p_hwfn = &cdev->hwfns[i];

		p_hwfn->stream = kzalloc(sizeof(*p_hwfn->stream), GFP_KERNEL);
		if (!p_hwfn->stream)
			return -ENOMEM;

		workspace = vzalloc(zlib_inflate_workspacesize());
		if (!workspace)
			return -ENOMEM;
		p_hwfn->stream->workspace = workspace;
	}

	return 0;
}

static void qed_free_stream_mem(struct qed_dev *cdev)
{
	int i;

	for_each_hwfn(cdev, i) {
		struct qed_hwfn *p_hwfn = &cdev->hwfns[i];

		if (!p_hwfn->stream)
			return;

		vfree(p_hwfn->stream->workspace);
		kfree(p_hwfn->stream);
	}
}

static void qed_update_pf_params(struct qed_dev *cdev,
				 struct qed_pf_params *params)
{
	int i;

	if (IS_ENABLED(CONFIG_QED_RDMA)) {
		params->rdma_pf_params.num_qps = QED_ROCE_QPS;
		params->rdma_pf_params.min_dpis = QED_ROCE_DPIS;
		/* divide by 3 the MRs to avoid MF ILT overflow */
		params->rdma_pf_params.gl_pi = QED_ROCE_PROTOCOL_INDEX;
	}

	if (cdev->num_hwfns > 1 || IS_VF(cdev))
		params->eth_pf_params.num_arfs_filters = 0;

	/* In case we might support RDMA, don't allow qede to be greedy
	 * with the L2 contexts. Allow for 64 queues [rx, tx, xdp] per hwfn.
	 */
	if (QED_IS_RDMA_PERSONALITY(QED_LEADING_HWFN(cdev))) {
		u16 *num_cons;

		num_cons = &params->eth_pf_params.num_cons;
		*num_cons = min_t(u16, *num_cons, 192);
	}

	for (i = 0; i < cdev->num_hwfns; i++) {
		struct qed_hwfn *p_hwfn = &cdev->hwfns[i];

		p_hwfn->pf_params = *params;
	}
}

static int qed_slowpath_start(struct qed_dev *cdev,
			      struct qed_slowpath_params *params)
{
	struct qed_drv_load_params drv_load_params;
	struct qed_hw_init_params hw_init_params;
	struct qed_mcp_drv_version drv_version;
	struct qed_tunnel_info tunn_info;
	const u8 *data = NULL;
	struct qed_hwfn *hwfn;
	struct qed_ptt *p_ptt;
	int rc = -EINVAL;

	if (qed_iov_wq_start(cdev))
		goto err;

	if (IS_PF(cdev)) {
		rc = request_firmware(&cdev->firmware, QED_FW_FILE_NAME,
				      &cdev->pdev->dev);
		if (rc) {
			DP_NOTICE(cdev,
				  "Failed to find fw file - /lib/firmware/%s\n",
				  QED_FW_FILE_NAME);
			goto err;
		}

		if (cdev->num_hwfns == 1) {
			p_ptt = qed_ptt_acquire(QED_LEADING_HWFN(cdev));
			if (p_ptt) {
				QED_LEADING_HWFN(cdev)->p_arfs_ptt = p_ptt;
			} else {
				DP_NOTICE(cdev,
					  "Failed to acquire PTT for aRFS\n");
				goto err;
			}
		}
	}

	cdev->rx_coalesce_usecs = QED_DEFAULT_RX_USECS;
	rc = qed_nic_setup(cdev);
	if (rc)
		goto err;

	if (IS_PF(cdev))
		rc = qed_slowpath_setup_int(cdev, params->int_mode);
	else
		rc = qed_slowpath_vf_setup_int(cdev);
	if (rc)
		goto err1;

	if (IS_PF(cdev)) {
		/* Allocate stream for unzipping */
		rc = qed_alloc_stream_mem(cdev);
		if (rc)
			goto err2;

		/* First Dword used to differentiate between various sources */
		data = cdev->firmware->data + sizeof(u32);

		qed_dbg_pf_init(cdev);
	}

	/* Start the slowpath */
	memset(&hw_init_params, 0, sizeof(hw_init_params));
	memset(&tunn_info, 0, sizeof(tunn_info));
	tunn_info.vxlan.b_mode_enabled = true;
	tunn_info.l2_gre.b_mode_enabled = true;
	tunn_info.ip_gre.b_mode_enabled = true;
	tunn_info.l2_geneve.b_mode_enabled = true;
	tunn_info.ip_geneve.b_mode_enabled = true;
	tunn_info.vxlan.tun_cls = QED_TUNN_CLSS_MAC_VLAN;
	tunn_info.l2_gre.tun_cls = QED_TUNN_CLSS_MAC_VLAN;
	tunn_info.ip_gre.tun_cls = QED_TUNN_CLSS_MAC_VLAN;
	tunn_info.l2_geneve.tun_cls = QED_TUNN_CLSS_MAC_VLAN;
	tunn_info.ip_geneve.tun_cls = QED_TUNN_CLSS_MAC_VLAN;
	hw_init_params.p_tunn = &tunn_info;
	hw_init_params.b_hw_start = true;
	hw_init_params.int_mode = cdev->int_params.out.int_mode;
	hw_init_params.allow_npar_tx_switch = true;
	hw_init_params.bin_fw_data = data;

	memset(&drv_load_params, 0, sizeof(drv_load_params));
	drv_load_params.is_crash_kernel = is_kdump_kernel();
	drv_load_params.mfw_timeout_val = QED_LOAD_REQ_LOCK_TO_DEFAULT;
	drv_load_params.avoid_eng_reset = false;
	drv_load_params.override_force_load = QED_OVERRIDE_FORCE_LOAD_NONE;
	hw_init_params.p_drv_load_params = &drv_load_params;

	rc = qed_hw_init(cdev, &hw_init_params);
	if (rc)
		goto err2;

	DP_INFO(cdev,
		"HW initialization and function start completed successfully\n");

	if (IS_PF(cdev)) {
		cdev->tunn_feature_mask = (BIT(QED_MODE_VXLAN_TUNN) |
					   BIT(QED_MODE_L2GENEVE_TUNN) |
					   BIT(QED_MODE_IPGENEVE_TUNN) |
					   BIT(QED_MODE_L2GRE_TUNN) |
					   BIT(QED_MODE_IPGRE_TUNN));
	}

	/* Allocate LL2 interface if needed */
	if (QED_LEADING_HWFN(cdev)->using_ll2) {
		rc = qed_ll2_alloc_if(cdev);
		if (rc)
			goto err3;
	}
	if (IS_PF(cdev)) {
		hwfn = QED_LEADING_HWFN(cdev);
		drv_version.version = (params->drv_major << 24) |
				      (params->drv_minor << 16) |
				      (params->drv_rev << 8) |
				      (params->drv_eng);
		strlcpy(drv_version.name, params->name,
			MCP_DRV_VER_STR_SIZE - 4);
		rc = qed_mcp_send_drv_version(hwfn, hwfn->p_main_ptt,
					      &drv_version);
		if (rc) {
			DP_NOTICE(cdev, "Failed sending drv version command\n");
			return rc;
		}
	}

	qed_reset_vport_stats(cdev);

	return 0;

err3:
	qed_hw_stop(cdev);
err2:
	qed_hw_timers_stop_all(cdev);
	if (IS_PF(cdev))
		qed_slowpath_irq_free(cdev);
	qed_free_stream_mem(cdev);
	qed_disable_msix(cdev);
err1:
	qed_resc_free(cdev);
err:
	if (IS_PF(cdev))
		release_firmware(cdev->firmware);

	if (IS_PF(cdev) && (cdev->num_hwfns == 1) &&
	    QED_LEADING_HWFN(cdev)->p_arfs_ptt)
		qed_ptt_release(QED_LEADING_HWFN(cdev),
				QED_LEADING_HWFN(cdev)->p_arfs_ptt);

	qed_iov_wq_stop(cdev, false);

	return rc;
}

static int qed_slowpath_stop(struct qed_dev *cdev)
{
	if (!cdev)
		return -ENODEV;

	qed_ll2_dealloc_if(cdev);

	if (IS_PF(cdev)) {
		if (cdev->num_hwfns == 1)
			qed_ptt_release(QED_LEADING_HWFN(cdev),
					QED_LEADING_HWFN(cdev)->p_arfs_ptt);
		qed_free_stream_mem(cdev);
		if (IS_QED_ETH_IF(cdev))
			qed_sriov_disable(cdev, true);
	}

	qed_nic_stop(cdev);

	if (IS_PF(cdev))
		qed_slowpath_irq_free(cdev);

	qed_disable_msix(cdev);

	qed_resc_free(cdev);

	qed_iov_wq_stop(cdev, true);

	if (IS_PF(cdev))
		release_firmware(cdev->firmware);

	return 0;
}

static void qed_set_name(struct qed_dev *cdev, char name[NAME_SIZE])
{
	int i;

	memcpy(cdev->name, name, NAME_SIZE);
	for_each_hwfn(cdev, i)
		snprintf(cdev->hwfns[i].name, NAME_SIZE, "%s-%d", name, i);
}

static u32 qed_sb_init(struct qed_dev *cdev,
		       struct qed_sb_info *sb_info,
		       void *sb_virt_addr,
		       dma_addr_t sb_phy_addr, u16 sb_id,
		       enum qed_sb_type type)
{
	struct qed_hwfn *p_hwfn;
	struct qed_ptt *p_ptt;
	int hwfn_index;
	u16 rel_sb_id;
	u8 n_hwfns;
	u32 rc;

	/* RoCE uses single engine and CMT uses two engines. When using both
	 * we force only a single engine. Storage uses only engine 0 too.
	 */
	if (type == QED_SB_TYPE_L2_QUEUE)
		n_hwfns = cdev->num_hwfns;
	else
		n_hwfns = 1;

	hwfn_index = sb_id % n_hwfns;
	p_hwfn = &cdev->hwfns[hwfn_index];
	rel_sb_id = sb_id / n_hwfns;

	DP_VERBOSE(cdev, NETIF_MSG_INTR,
		   "hwfn [%d] <--[init]-- SB %04x [0x%04x upper]\n",
		   hwfn_index, rel_sb_id, sb_id);

	if (IS_PF(p_hwfn->cdev)) {
		p_ptt = qed_ptt_acquire(p_hwfn);
		if (!p_ptt)
			return -EBUSY;

		rc = qed_int_sb_init(p_hwfn, p_ptt, sb_info, sb_virt_addr,
				     sb_phy_addr, rel_sb_id);
		qed_ptt_release(p_hwfn, p_ptt);
	} else {
		rc = qed_int_sb_init(p_hwfn, NULL, sb_info, sb_virt_addr,
				     sb_phy_addr, rel_sb_id);
	}

	return rc;
}

static u32 qed_sb_release(struct qed_dev *cdev,
			  struct qed_sb_info *sb_info, u16 sb_id)
{
	struct qed_hwfn *p_hwfn;
	int hwfn_index;
	u16 rel_sb_id;
	u32 rc;

	hwfn_index = sb_id % cdev->num_hwfns;
	p_hwfn = &cdev->hwfns[hwfn_index];
	rel_sb_id = sb_id / cdev->num_hwfns;

	DP_VERBOSE(cdev, NETIF_MSG_INTR,
		   "hwfn [%d] <--[init]-- SB %04x [0x%04x upper]\n",
		   hwfn_index, rel_sb_id, sb_id);

	rc = qed_int_sb_release(p_hwfn, sb_info, rel_sb_id);

	return rc;
}

static bool qed_can_link_change(struct qed_dev *cdev)
{
	return true;
}

static int qed_set_link(struct qed_dev *cdev, struct qed_link_params *params)
{
	struct qed_hwfn *hwfn;
	struct qed_mcp_link_params *link_params;
	struct qed_ptt *ptt;
	int rc;

	if (!cdev)
		return -ENODEV;

	/* The link should be set only once per PF */
	hwfn = &cdev->hwfns[0];

	/* When VF wants to set link, force it to read the bulletin instead.
	 * This mimics the PF behavior, where a noitification [both immediate
	 * and possible later] would be generated when changing properties.
	 */
	if (IS_VF(cdev)) {
		qed_schedule_iov(hwfn, QED_IOV_WQ_VF_FORCE_LINK_QUERY_FLAG);
		return 0;
	}

	ptt = qed_ptt_acquire(hwfn);
	if (!ptt)
		return -EBUSY;

	link_params = qed_mcp_get_link_params(hwfn);
	if (params->override_flags & QED_LINK_OVERRIDE_SPEED_AUTONEG)
		link_params->speed.autoneg = params->autoneg;
	if (params->override_flags & QED_LINK_OVERRIDE_SPEED_ADV_SPEEDS) {
		link_params->speed.advertised_speeds = 0;
		if ((params->adv_speeds & QED_LM_1000baseT_Half_BIT) ||
		    (params->adv_speeds & QED_LM_1000baseT_Full_BIT))
			link_params->speed.advertised_speeds |=
			    NVM_CFG1_PORT_DRV_SPEED_CAPABILITY_MASK_1G;
		if (params->adv_speeds & QED_LM_10000baseKR_Full_BIT)
			link_params->speed.advertised_speeds |=
			    NVM_CFG1_PORT_DRV_SPEED_CAPABILITY_MASK_10G;
		if (params->adv_speeds & QED_LM_25000baseKR_Full_BIT)
			link_params->speed.advertised_speeds |=
			    NVM_CFG1_PORT_DRV_SPEED_CAPABILITY_MASK_25G;
		if (params->adv_speeds & QED_LM_40000baseLR4_Full_BIT)
			link_params->speed.advertised_speeds |=
			    NVM_CFG1_PORT_DRV_SPEED_CAPABILITY_MASK_40G;
		if (params->adv_speeds & QED_LM_50000baseKR2_Full_BIT)
			link_params->speed.advertised_speeds |=
			    NVM_CFG1_PORT_DRV_SPEED_CAPABILITY_MASK_50G;
		if (params->adv_speeds & QED_LM_100000baseKR4_Full_BIT)
			link_params->speed.advertised_speeds |=
			    NVM_CFG1_PORT_DRV_SPEED_CAPABILITY_MASK_BB_100G;
	}
	if (params->override_flags & QED_LINK_OVERRIDE_SPEED_FORCED_SPEED)
		link_params->speed.forced_speed = params->forced_speed;
	if (params->override_flags & QED_LINK_OVERRIDE_PAUSE_CONFIG) {
		if (params->pause_config & QED_LINK_PAUSE_AUTONEG_ENABLE)
			link_params->pause.autoneg = true;
		else
			link_params->pause.autoneg = false;
		if (params->pause_config & QED_LINK_PAUSE_RX_ENABLE)
			link_params->pause.forced_rx = true;
		else
			link_params->pause.forced_rx = false;
		if (params->pause_config & QED_LINK_PAUSE_TX_ENABLE)
			link_params->pause.forced_tx = true;
		else
			link_params->pause.forced_tx = false;
	}
	if (params->override_flags & QED_LINK_OVERRIDE_LOOPBACK_MODE) {
		switch (params->loopback_mode) {
		case QED_LINK_LOOPBACK_INT_PHY:
			link_params->loopback_mode = ETH_LOOPBACK_INT_PHY;
			break;
		case QED_LINK_LOOPBACK_EXT_PHY:
			link_params->loopback_mode = ETH_LOOPBACK_EXT_PHY;
			break;
		case QED_LINK_LOOPBACK_EXT:
			link_params->loopback_mode = ETH_LOOPBACK_EXT;
			break;
		case QED_LINK_LOOPBACK_MAC:
			link_params->loopback_mode = ETH_LOOPBACK_MAC;
			break;
		default:
			link_params->loopback_mode = ETH_LOOPBACK_NONE;
			break;
		}
	}

	if (params->override_flags & QED_LINK_OVERRIDE_EEE_CONFIG)
		memcpy(&link_params->eee, &params->eee,
		       sizeof(link_params->eee));

	rc = qed_mcp_set_link(hwfn, ptt, params->link_up);

	qed_ptt_release(hwfn, ptt);

	return rc;
}

static int qed_get_port_type(u32 media_type)
{
	int port_type;

	switch (media_type) {
	case MEDIA_SFPP_10G_FIBER:
	case MEDIA_SFP_1G_FIBER:
	case MEDIA_XFP_FIBER:
	case MEDIA_MODULE_FIBER:
	case MEDIA_KR:
		port_type = PORT_FIBRE;
		break;
	case MEDIA_DA_TWINAX:
		port_type = PORT_DA;
		break;
	case MEDIA_BASE_T:
		port_type = PORT_TP;
		break;
	case MEDIA_NOT_PRESENT:
		port_type = PORT_NONE;
		break;
	case MEDIA_UNSPECIFIED:
	default:
		port_type = PORT_OTHER;
		break;
	}
	return port_type;
}

static int qed_get_link_data(struct qed_hwfn *hwfn,
			     struct qed_mcp_link_params *params,
			     struct qed_mcp_link_state *link,
			     struct qed_mcp_link_capabilities *link_caps)
{
	void *p;

	if (!IS_PF(hwfn->cdev)) {
		qed_vf_get_link_params(hwfn, params);
		qed_vf_get_link_state(hwfn, link);
		qed_vf_get_link_caps(hwfn, link_caps);

		return 0;
	}

	p = qed_mcp_get_link_params(hwfn);
	if (!p)
		return -ENXIO;
	memcpy(params, p, sizeof(*params));

	p = qed_mcp_get_link_state(hwfn);
	if (!p)
		return -ENXIO;
	memcpy(link, p, sizeof(*link));

	p = qed_mcp_get_link_capabilities(hwfn);
	if (!p)
		return -ENXIO;
	memcpy(link_caps, p, sizeof(*link_caps));

	return 0;
}

static void qed_fill_link(struct qed_hwfn *hwfn,
			  struct qed_link_output *if_link)
{
	struct qed_mcp_link_params params;
	struct qed_mcp_link_state link;
	struct qed_mcp_link_capabilities link_caps;
	u32 media_type;

	memset(if_link, 0, sizeof(*if_link));

	/* Prepare source inputs */
	if (qed_get_link_data(hwfn, &params, &link, &link_caps)) {
		dev_warn(&hwfn->cdev->pdev->dev, "no link data available\n");
		return;
	}

	/* Set the link parameters to pass to protocol driver */
	if (link.link_up)
		if_link->link_up = true;

	/* TODO - at the moment assume supported and advertised speed equal */
	if_link->supported_caps = QED_LM_FIBRE_BIT;
	if (link_caps.default_speed_autoneg)
		if_link->supported_caps |= QED_LM_Autoneg_BIT;
	if (params.pause.autoneg ||
	    (params.pause.forced_rx && params.pause.forced_tx))
		if_link->supported_caps |= QED_LM_Asym_Pause_BIT;
	if (params.pause.autoneg || params.pause.forced_rx ||
	    params.pause.forced_tx)
		if_link->supported_caps |= QED_LM_Pause_BIT;

	if_link->advertised_caps = if_link->supported_caps;
	if (params.speed.autoneg)
		if_link->advertised_caps |= QED_LM_Autoneg_BIT;
	else
		if_link->advertised_caps &= ~QED_LM_Autoneg_BIT;
	if (params.speed.advertised_speeds &
	    NVM_CFG1_PORT_DRV_SPEED_CAPABILITY_MASK_1G)
		if_link->advertised_caps |= QED_LM_1000baseT_Half_BIT |
		    QED_LM_1000baseT_Full_BIT;
	if (params.speed.advertised_speeds &
	    NVM_CFG1_PORT_DRV_SPEED_CAPABILITY_MASK_10G)
		if_link->advertised_caps |= QED_LM_10000baseKR_Full_BIT;
	if (params.speed.advertised_speeds &
	    NVM_CFG1_PORT_DRV_SPEED_CAPABILITY_MASK_25G)
		if_link->advertised_caps |= QED_LM_25000baseKR_Full_BIT;
	if (params.speed.advertised_speeds &
	    NVM_CFG1_PORT_DRV_SPEED_CAPABILITY_MASK_40G)
		if_link->advertised_caps |= QED_LM_40000baseLR4_Full_BIT;
	if (params.speed.advertised_speeds &
	    NVM_CFG1_PORT_DRV_SPEED_CAPABILITY_MASK_50G)
		if_link->advertised_caps |= QED_LM_50000baseKR2_Full_BIT;
	if (params.speed.advertised_speeds &
	    NVM_CFG1_PORT_DRV_SPEED_CAPABILITY_MASK_BB_100G)
		if_link->advertised_caps |= QED_LM_100000baseKR4_Full_BIT;

	if (link_caps.speed_capabilities &
	    NVM_CFG1_PORT_DRV_SPEED_CAPABILITY_MASK_1G)
		if_link->supported_caps |= QED_LM_1000baseT_Half_BIT |
		    QED_LM_1000baseT_Full_BIT;
	if (link_caps.speed_capabilities &
	    NVM_CFG1_PORT_DRV_SPEED_CAPABILITY_MASK_10G)
		if_link->supported_caps |= QED_LM_10000baseKR_Full_BIT;
	if (link_caps.speed_capabilities &
	    NVM_CFG1_PORT_DRV_SPEED_CAPABILITY_MASK_25G)
		if_link->supported_caps |= QED_LM_25000baseKR_Full_BIT;
	if (link_caps.speed_capabilities &
	    NVM_CFG1_PORT_DRV_SPEED_CAPABILITY_MASK_40G)
		if_link->supported_caps |= QED_LM_40000baseLR4_Full_BIT;
	if (link_caps.speed_capabilities &
	    NVM_CFG1_PORT_DRV_SPEED_CAPABILITY_MASK_50G)
		if_link->supported_caps |= QED_LM_50000baseKR2_Full_BIT;
	if (link_caps.speed_capabilities &
	    NVM_CFG1_PORT_DRV_SPEED_CAPABILITY_MASK_BB_100G)
		if_link->supported_caps |= QED_LM_100000baseKR4_Full_BIT;

	if (link.link_up)
		if_link->speed = link.speed;

	/* TODO - fill duplex properly */
	if_link->duplex = DUPLEX_FULL;
	qed_mcp_get_media_type(hwfn->cdev, &media_type);
	if_link->port = qed_get_port_type(media_type);

	if_link->autoneg = params.speed.autoneg;

	if (params.pause.autoneg)
		if_link->pause_config |= QED_LINK_PAUSE_AUTONEG_ENABLE;
	if (params.pause.forced_rx)
		if_link->pause_config |= QED_LINK_PAUSE_RX_ENABLE;
	if (params.pause.forced_tx)
		if_link->pause_config |= QED_LINK_PAUSE_TX_ENABLE;

	/* Link partner capabilities */
	if (link.partner_adv_speed & QED_LINK_PARTNER_SPEED_1G_HD)
		if_link->lp_caps |= QED_LM_1000baseT_Half_BIT;
	if (link.partner_adv_speed & QED_LINK_PARTNER_SPEED_1G_FD)
		if_link->lp_caps |= QED_LM_1000baseT_Full_BIT;
	if (link.partner_adv_speed & QED_LINK_PARTNER_SPEED_10G)
		if_link->lp_caps |= QED_LM_10000baseKR_Full_BIT;
	if (link.partner_adv_speed & QED_LINK_PARTNER_SPEED_25G)
		if_link->lp_caps |= QED_LM_25000baseKR_Full_BIT;
	if (link.partner_adv_speed & QED_LINK_PARTNER_SPEED_40G)
		if_link->lp_caps |= QED_LM_40000baseLR4_Full_BIT;
	if (link.partner_adv_speed & QED_LINK_PARTNER_SPEED_50G)
		if_link->lp_caps |= QED_LM_50000baseKR2_Full_BIT;
	if (link.partner_adv_speed & QED_LINK_PARTNER_SPEED_100G)
		if_link->lp_caps |= QED_LM_100000baseKR4_Full_BIT;

	if (link.an_complete)
		if_link->lp_caps |= QED_LM_Autoneg_BIT;

	if (link.partner_adv_pause)
		if_link->lp_caps |= QED_LM_Pause_BIT;
	if (link.partner_adv_pause == QED_LINK_PARTNER_ASYMMETRIC_PAUSE ||
	    link.partner_adv_pause == QED_LINK_PARTNER_BOTH_PAUSE)
		if_link->lp_caps |= QED_LM_Asym_Pause_BIT;

	if (link_caps.default_eee == QED_MCP_EEE_UNSUPPORTED) {
		if_link->eee_supported = false;
	} else {
		if_link->eee_supported = true;
		if_link->eee_active = link.eee_active;
		if_link->sup_caps = link_caps.eee_speed_caps;
		/* MFW clears adv_caps on eee disable; use configured value */
		if_link->eee.adv_caps = link.eee_adv_caps ? link.eee_adv_caps :
					params.eee.adv_caps;
		if_link->eee.lp_adv_caps = link.eee_lp_adv_caps;
		if_link->eee.enable = params.eee.enable;
		if_link->eee.tx_lpi_enable = params.eee.tx_lpi_enable;
		if_link->eee.tx_lpi_timer = params.eee.tx_lpi_timer;
	}
}

static void qed_get_current_link(struct qed_dev *cdev,
				 struct qed_link_output *if_link)
{
	int i;

	qed_fill_link(&cdev->hwfns[0], if_link);

	for_each_hwfn(cdev, i)
		qed_inform_vf_link_state(&cdev->hwfns[i]);
}

void qed_link_update(struct qed_hwfn *hwfn)
{
	void *cookie = hwfn->cdev->ops_cookie;
	struct qed_common_cb_ops *op = hwfn->cdev->protocol_ops.common;
	struct qed_link_output if_link;

	qed_fill_link(hwfn, &if_link);
	qed_inform_vf_link_state(hwfn);

	if (IS_LEAD_HWFN(hwfn) && cookie)
		op->link_update(cookie, &if_link);
}

static int qed_drain(struct qed_dev *cdev)
{
	struct qed_hwfn *hwfn;
	struct qed_ptt *ptt;
	int i, rc;

	if (IS_VF(cdev))
		return 0;

	for_each_hwfn(cdev, i) {
		hwfn = &cdev->hwfns[i];
		ptt = qed_ptt_acquire(hwfn);
		if (!ptt) {
			DP_NOTICE(hwfn, "Failed to drain NIG; No PTT\n");
			return -EBUSY;
		}
		rc = qed_mcp_drain(hwfn, ptt);
		if (rc)
			return rc;
		qed_ptt_release(hwfn, ptt);
	}

	return 0;
}

static int qed_nvm_get_image(struct qed_dev *cdev, enum qed_nvm_images type,
			     u8 *buf, u16 len)
<<<<<<< HEAD
{
	struct qed_hwfn *hwfn = QED_LEADING_HWFN(cdev);
	struct qed_ptt *ptt = qed_ptt_acquire(hwfn);
	int rc;

	if (!ptt)
		return -EAGAIN;

	rc = qed_mcp_get_nvm_image(hwfn, ptt, type, buf, len);
	qed_ptt_release(hwfn, ptt);
	return rc;
}

static void qed_get_coalesce(struct qed_dev *cdev, u16 *rx_coal, u16 *tx_coal)
{
	*rx_coal = cdev->rx_coalesce_usecs;
	*tx_coal = cdev->tx_coalesce_usecs;
}

static int qed_set_coalesce(struct qed_dev *cdev, u16 rx_coal, u16 tx_coal,
			    u16 qid, u16 sb_id)
=======
>>>>>>> bb176f67
{
	struct qed_hwfn *hwfn = QED_LEADING_HWFN(cdev);
	struct qed_ptt *ptt = qed_ptt_acquire(hwfn);
	int rc;

	if (!ptt)
		return -EAGAIN;

	rc = qed_mcp_get_nvm_image(hwfn, ptt, type, buf, len);
	qed_ptt_release(hwfn, ptt);
	return rc;
}

static int qed_set_coalesce(struct qed_dev *cdev, u16 rx_coal, u16 tx_coal,
			    void *handle)
{
		return qed_set_queue_coalesce(rx_coal, tx_coal, handle);
}

static int qed_set_led(struct qed_dev *cdev, enum qed_led_mode mode)
{
	struct qed_hwfn *hwfn = QED_LEADING_HWFN(cdev);
	struct qed_ptt *ptt;
	int status = 0;

	ptt = qed_ptt_acquire(hwfn);
	if (!ptt)
		return -EAGAIN;

	status = qed_mcp_set_led(hwfn, ptt, mode);

	qed_ptt_release(hwfn, ptt);

	return status;
}

static int qed_update_wol(struct qed_dev *cdev, bool enabled)
{
	struct qed_hwfn *hwfn = QED_LEADING_HWFN(cdev);
	struct qed_ptt *ptt;
	int rc = 0;

	if (IS_VF(cdev))
		return 0;

	ptt = qed_ptt_acquire(hwfn);
	if (!ptt)
		return -EAGAIN;

	rc = qed_mcp_ov_update_wol(hwfn, ptt, enabled ? QED_OV_WOL_ENABLED
				   : QED_OV_WOL_DISABLED);
	if (rc)
		goto out;
	rc = qed_mcp_ov_update_current_config(hwfn, ptt, QED_OV_CLIENT_DRV);

out:
	qed_ptt_release(hwfn, ptt);
	return rc;
}

static int qed_update_drv_state(struct qed_dev *cdev, bool active)
{
	struct qed_hwfn *hwfn = QED_LEADING_HWFN(cdev);
	struct qed_ptt *ptt;
	int status = 0;

	if (IS_VF(cdev))
		return 0;

	ptt = qed_ptt_acquire(hwfn);
	if (!ptt)
		return -EAGAIN;

	status = qed_mcp_ov_update_driver_state(hwfn, ptt, active ?
						QED_OV_DRIVER_STATE_ACTIVE :
						QED_OV_DRIVER_STATE_DISABLED);

	qed_ptt_release(hwfn, ptt);

	return status;
}

static int qed_update_mac(struct qed_dev *cdev, u8 *mac)
{
	struct qed_hwfn *hwfn = QED_LEADING_HWFN(cdev);
	struct qed_ptt *ptt;
	int status = 0;

	if (IS_VF(cdev))
		return 0;

	ptt = qed_ptt_acquire(hwfn);
	if (!ptt)
		return -EAGAIN;

	status = qed_mcp_ov_update_mac(hwfn, ptt, mac);
	if (status)
		goto out;

	status = qed_mcp_ov_update_current_config(hwfn, ptt, QED_OV_CLIENT_DRV);

out:
	qed_ptt_release(hwfn, ptt);
	return status;
}

static int qed_update_mtu(struct qed_dev *cdev, u16 mtu)
{
	struct qed_hwfn *hwfn = QED_LEADING_HWFN(cdev);
	struct qed_ptt *ptt;
	int status = 0;

	if (IS_VF(cdev))
		return 0;

	ptt = qed_ptt_acquire(hwfn);
	if (!ptt)
		return -EAGAIN;

	status = qed_mcp_ov_update_mtu(hwfn, ptt, mtu);
	if (status)
		goto out;

	status = qed_mcp_ov_update_current_config(hwfn, ptt, QED_OV_CLIENT_DRV);

out:
	qed_ptt_release(hwfn, ptt);
	return status;
}

static struct qed_selftest_ops qed_selftest_ops_pass = {
	.selftest_memory = &qed_selftest_memory,
	.selftest_interrupt = &qed_selftest_interrupt,
	.selftest_register = &qed_selftest_register,
	.selftest_clock = &qed_selftest_clock,
	.selftest_nvram = &qed_selftest_nvram,
};

const struct qed_common_ops qed_common_ops_pass = {
	.selftest = &qed_selftest_ops_pass,
	.probe = &qed_probe,
	.remove = &qed_remove,
	.set_power_state = &qed_set_power_state,
	.set_name = &qed_set_name,
	.update_pf_params = &qed_update_pf_params,
	.slowpath_start = &qed_slowpath_start,
	.slowpath_stop = &qed_slowpath_stop,
	.set_fp_int = &qed_set_int_fp,
	.get_fp_int = &qed_get_int_fp,
	.sb_init = &qed_sb_init,
	.sb_release = &qed_sb_release,
	.simd_handler_config = &qed_simd_handler_config,
	.simd_handler_clean = &qed_simd_handler_clean,
	.dbg_grc = &qed_dbg_grc,
	.dbg_grc_size = &qed_dbg_grc_size,
	.can_link_change = &qed_can_link_change,
	.set_link = &qed_set_link,
	.get_link = &qed_get_current_link,
	.drain = &qed_drain,
	.update_msglvl = &qed_init_dp,
	.dbg_all_data = &qed_dbg_all_data,
	.dbg_all_data_size = &qed_dbg_all_data_size,
	.chain_alloc = &qed_chain_alloc,
	.chain_free = &qed_chain_free,
	.nvm_get_image = &qed_nvm_get_image,
<<<<<<< HEAD
	.get_coalesce = &qed_get_coalesce,
=======
>>>>>>> bb176f67
	.set_coalesce = &qed_set_coalesce,
	.set_led = &qed_set_led,
	.update_drv_state = &qed_update_drv_state,
	.update_mac = &qed_update_mac,
	.update_mtu = &qed_update_mtu,
	.update_wol = &qed_update_wol,
};

void qed_get_protocol_stats(struct qed_dev *cdev,
			    enum qed_mcp_protocol_type type,
			    union qed_mcp_protocol_stats *stats)
{
	struct qed_eth_stats eth_stats;

	memset(stats, 0, sizeof(*stats));

	switch (type) {
	case QED_MCP_LAN_STATS:
		qed_get_vport_stats(cdev, &eth_stats);
		stats->lan_stats.ucast_rx_pkts =
					eth_stats.common.rx_ucast_pkts;
		stats->lan_stats.ucast_tx_pkts =
					eth_stats.common.tx_ucast_pkts;
		stats->lan_stats.fcs_err = -1;
		break;
	case QED_MCP_FCOE_STATS:
		qed_get_protocol_stats_fcoe(cdev, &stats->fcoe_stats);
		break;
	case QED_MCP_ISCSI_STATS:
		qed_get_protocol_stats_iscsi(cdev, &stats->iscsi_stats);
		break;
	default:
		DP_VERBOSE(cdev, QED_MSG_SP,
			   "Invalid protocol type = %d\n", type);
		return;
	}
}<|MERGE_RESOLUTION|>--- conflicted
+++ resolved
@@ -1555,30 +1555,6 @@
 
 static int qed_nvm_get_image(struct qed_dev *cdev, enum qed_nvm_images type,
 			     u8 *buf, u16 len)
-<<<<<<< HEAD
-{
-	struct qed_hwfn *hwfn = QED_LEADING_HWFN(cdev);
-	struct qed_ptt *ptt = qed_ptt_acquire(hwfn);
-	int rc;
-
-	if (!ptt)
-		return -EAGAIN;
-
-	rc = qed_mcp_get_nvm_image(hwfn, ptt, type, buf, len);
-	qed_ptt_release(hwfn, ptt);
-	return rc;
-}
-
-static void qed_get_coalesce(struct qed_dev *cdev, u16 *rx_coal, u16 *tx_coal)
-{
-	*rx_coal = cdev->rx_coalesce_usecs;
-	*tx_coal = cdev->tx_coalesce_usecs;
-}
-
-static int qed_set_coalesce(struct qed_dev *cdev, u16 rx_coal, u16 tx_coal,
-			    u16 qid, u16 sb_id)
-=======
->>>>>>> bb176f67
 {
 	struct qed_hwfn *hwfn = QED_LEADING_HWFN(cdev);
 	struct qed_ptt *ptt = qed_ptt_acquire(hwfn);
@@ -1744,10 +1720,6 @@
 	.chain_alloc = &qed_chain_alloc,
 	.chain_free = &qed_chain_free,
 	.nvm_get_image = &qed_nvm_get_image,
-<<<<<<< HEAD
-	.get_coalesce = &qed_get_coalesce,
-=======
->>>>>>> bb176f67
 	.set_coalesce = &qed_set_coalesce,
 	.set_led = &qed_set_led,
 	.update_drv_state = &qed_update_drv_state,
