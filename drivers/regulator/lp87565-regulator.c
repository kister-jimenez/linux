// SPDX-License-Identifier: GPL-2.0-only
/*
 * Regulator driver for LP87565 PMIC
 *
 * Copyright (C) 2017 Texas Instruments Incorporated - http://www.ti.com/
 */

#include <linux/module.h>
#include <linux/platform_device.h>
#include <linux/regmap.h>

#include <linux/mfd/lp87565.h>

#define LP87565_REGULATOR(_name, _id, _of, _ops, _n, _vr, _vm, _er, _em, \
			 _delay, _lr, _cr)				\
	[_id] = {							\
		.desc = {						\
			.name			= _name,		\
			.supply_name		= _of "-in",		\
			.id			= _id,			\
			.of_match		= of_match_ptr(_of),	\
			.regulators_node	= of_match_ptr("regulators"),\
			.ops			= &_ops,		\
			.n_voltages		= _n,			\
			.type			= REGULATOR_VOLTAGE,	\
			.owner			= THIS_MODULE,		\
			.vsel_reg		= _vr,			\
			.vsel_mask		= _vm,			\
			.enable_reg		= _er,			\
			.enable_mask		= _em,			\
			.ramp_delay		= _delay,		\
			.linear_ranges		= _lr,			\
			.n_linear_ranges	= ARRAY_SIZE(_lr),	\
			.curr_table = lp87565_buck_uA,			\
			.n_current_limits = ARRAY_SIZE(lp87565_buck_uA),\
			.csel_reg = (_cr),				\
			.csel_mask = LP87565_BUCK_CTRL_2_ILIM,		\
		},							\
		.ctrl2_reg = _cr,					\
	}

struct lp87565_regulator {
	struct regulator_desc desc;
	unsigned int ctrl2_reg;
};

static const struct lp87565_regulator regulators[];

static const struct regulator_linear_range buck0_1_2_3_ranges[] = {
	REGULATOR_LINEAR_RANGE(600000, 0xA, 0x17, 10000),
	REGULATOR_LINEAR_RANGE(735000, 0x18, 0x9d, 5000),
	REGULATOR_LINEAR_RANGE(1420000, 0x9e, 0xff, 20000),
};

static const unsigned int lp87565_buck_ramp_delay[] = {
	30000, 15000, 10000, 7500, 3800, 1900, 940, 470
};

/* LP87565 BUCK current limit */
static const unsigned int lp87565_buck_uA[] = {
	1500000, 2000000, 2500000, 3000000, 3500000, 4000000, 4500000, 5000000,
};

static int lp87565_buck_set_ramp_delay(struct regulator_dev *rdev,
				       int ramp_delay)
{
	int id = rdev_get_id(rdev);
	struct lp87565 *lp87565 = rdev_get_drvdata(rdev);
	unsigned int reg;
	int ret;

	if (ramp_delay <= 470)
		reg = 7;
	else if (ramp_delay <= 940)
		reg = 6;
	else if (ramp_delay <= 1900)
		reg = 5;
	else if (ramp_delay <= 3800)
		reg = 4;
	else if (ramp_delay <= 7500)
		reg = 3;
	else if (ramp_delay <= 10000)
		reg = 2;
	else if (ramp_delay <= 15000)
		reg = 1;
	else
		reg = 0;

	ret = regmap_update_bits(lp87565->regmap, regulators[id].ctrl2_reg,
				 LP87565_BUCK_CTRL_2_SLEW_RATE,
				 reg << __ffs(LP87565_BUCK_CTRL_2_SLEW_RATE));
	if (ret) {
		dev_err(lp87565->dev, "SLEW RATE write failed: %d\n", ret);
		return ret;
	}

	rdev->constraints->ramp_delay = lp87565_buck_ramp_delay[reg];

	/* Conservatively give a 15% margin */
	rdev->constraints->ramp_delay =
				rdev->constraints->ramp_delay * 85 / 100;

	return 0;
}

/* Operations permitted on BUCKs */
static const struct regulator_ops lp87565_buck_ops = {
	.is_enabled		= regulator_is_enabled_regmap,
	.enable			= regulator_enable_regmap,
	.disable		= regulator_disable_regmap,
	.get_voltage_sel	= regulator_get_voltage_sel_regmap,
	.set_voltage_sel	= regulator_set_voltage_sel_regmap,
	.list_voltage		= regulator_list_voltage_linear_range,
	.map_voltage		= regulator_map_voltage_linear_range,
	.set_voltage_time_sel	= regulator_set_voltage_time_sel,
	.set_ramp_delay		= lp87565_buck_set_ramp_delay,
	.set_current_limit	= regulator_set_current_limit_regmap,
	.get_current_limit	= regulator_get_current_limit_regmap,
};

static const struct lp87565_regulator regulators[] = {
	LP87565_REGULATOR("BUCK0", LP87565_BUCK_0, "buck0", lp87565_buck_ops,
			  256, LP87565_REG_BUCK0_VOUT, LP87565_BUCK_VSET,
			  LP87565_REG_BUCK0_CTRL_1,
			  LP87565_BUCK_CTRL_1_EN, 3230,
			  buck0_1_2_3_ranges, LP87565_REG_BUCK0_CTRL_2),
	LP87565_REGULATOR("BUCK1", LP87565_BUCK_1, "buck1", lp87565_buck_ops,
			  256, LP87565_REG_BUCK1_VOUT, LP87565_BUCK_VSET,
			  LP87565_REG_BUCK1_CTRL_1,
			  LP87565_BUCK_CTRL_1_EN, 3230,
			  buck0_1_2_3_ranges, LP87565_REG_BUCK1_CTRL_2),
	LP87565_REGULATOR("BUCK2", LP87565_BUCK_2, "buck2", lp87565_buck_ops,
			  256, LP87565_REG_BUCK2_VOUT, LP87565_BUCK_VSET,
			  LP87565_REG_BUCK2_CTRL_1,
			  LP87565_BUCK_CTRL_1_EN, 3230,
			  buck0_1_2_3_ranges, LP87565_REG_BUCK2_CTRL_2),
	LP87565_REGULATOR("BUCK3", LP87565_BUCK_3, "buck3", lp87565_buck_ops,
			  256, LP87565_REG_BUCK3_VOUT, LP87565_BUCK_VSET,
			  LP87565_REG_BUCK3_CTRL_1,
			  LP87565_BUCK_CTRL_1_EN, 3230,
			  buck0_1_2_3_ranges, LP87565_REG_BUCK3_CTRL_2),
	LP87565_REGULATOR("BUCK10", LP87565_BUCK_10, "buck10", lp87565_buck_ops,
			  256, LP87565_REG_BUCK0_VOUT, LP87565_BUCK_VSET,
			  LP87565_REG_BUCK0_CTRL_1,
			  LP87565_BUCK_CTRL_1_EN |
			  LP87565_BUCK_CTRL_1_FPWM_MP_0_2, 3230,
			  buck0_1_2_3_ranges, LP87565_REG_BUCK0_CTRL_2),
	LP87565_REGULATOR("BUCK23", LP87565_BUCK_23, "buck23", lp87565_buck_ops,
			  256, LP87565_REG_BUCK2_VOUT, LP87565_BUCK_VSET,
			  LP87565_REG_BUCK2_CTRL_1,
			  LP87565_BUCK_CTRL_1_EN, 3230,
			  buck0_1_2_3_ranges, LP87565_REG_BUCK2_CTRL_2),
	LP87565_REGULATOR("BUCK3210", LP87565_BUCK_3210, "buck3210",
			  lp87565_buck_ops, 256, LP87565_REG_BUCK0_VOUT,
			  LP87565_BUCK_VSET, LP87565_REG_BUCK0_CTRL_1,
			  LP87565_BUCK_CTRL_1_EN |
			  LP87565_BUCK_CTRL_1_FPWM_MP_0_2, 3230,
			  buck0_1_2_3_ranges, LP87565_REG_BUCK0_CTRL_2),
};

static int lp87565_regulator_probe(struct platform_device *pdev)
{
	struct lp87565 *lp87565 = dev_get_drvdata(pdev->dev.parent);
	struct regulator_config config = { };
	struct regulator_dev *rdev;
	int i, min_idx, max_idx;

	platform_set_drvdata(pdev, lp87565);

	config.dev = &pdev->dev;
	config.dev->of_node = lp87565->dev->of_node;
	config.driver_data = lp87565;
	config.regmap = lp87565->regmap;

	switch (lp87565->dev_type) {
	case LP87565_DEVICE_TYPE_LP87565_Q1:
		min_idx = LP87565_BUCK_10;
		max_idx = LP87565_BUCK_23;
		break;
	case LP87565_DEVICE_TYPE_LP87561_Q1:
		min_idx = LP87565_BUCK_3210;
		max_idx = LP87565_BUCK_3210;
		break;
	default:
<<<<<<< HEAD
		dev_err(lp87565->dev, "Invalid lp config %d\n",
			lp87565->dev_type);
		return -EINVAL;
=======
		min_idx = LP87565_BUCK_0;
		max_idx = LP87565_BUCK_3;
		break;
>>>>>>> bb831786
	}

	for (i = min_idx; i <= max_idx; i++) {
		rdev = devm_regulator_register(&pdev->dev, &regulators[i].desc,
					       &config);
		if (IS_ERR(rdev)) {
			dev_err(lp87565->dev, "failed to register %s regulator\n",
				pdev->name);
			return PTR_ERR(rdev);
		}
	}

	return 0;
}

static const struct platform_device_id lp87565_regulator_id_table[] = {
	{ "lp87565-regulator", },
	{ "lp87565-q1-regulator", },
	{ /* sentinel */ }
};
MODULE_DEVICE_TABLE(platform, lp87565_regulator_id_table);

static struct platform_driver lp87565_regulator_driver = {
	.driver = {
		.name = "lp87565-pmic",
	},
	.probe = lp87565_regulator_probe,
	.id_table = lp87565_regulator_id_table,
};
module_platform_driver(lp87565_regulator_driver);

MODULE_AUTHOR("J Keerthy <j-keerthy@ti.com>");
MODULE_DESCRIPTION("LP87565 voltage regulator driver");
MODULE_LICENSE("GPL v2");<|MERGE_RESOLUTION|>--- conflicted
+++ resolved
@@ -182,15 +182,9 @@
 		max_idx = LP87565_BUCK_3210;
 		break;
 	default:
-<<<<<<< HEAD
-		dev_err(lp87565->dev, "Invalid lp config %d\n",
-			lp87565->dev_type);
-		return -EINVAL;
-=======
 		min_idx = LP87565_BUCK_0;
 		max_idx = LP87565_BUCK_3;
 		break;
->>>>>>> bb831786
 	}
 
 	for (i = min_idx; i <= max_idx; i++) {
