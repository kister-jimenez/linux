--- conflicted
+++ resolved
@@ -30,10 +30,6 @@
 #include <linux/fb.h>
 #include <linux/init.h>
 #include <linux/dma-mapping.h>
-<<<<<<< HEAD
-#if defined(CONFIG_OF)
-=======
->>>>>>> 8e4a718f
 #include <linux/of_device.h>
 #include <linux/of_platform.h>
 #include <linux/io.h>
@@ -122,17 +118,12 @@
 
 	struct fb_info	info;		/* FB driver info record */
 
-<<<<<<< HEAD
-	dcr_host_t      dcr_host;
-	unsigned int    dcr_start;
-=======
 	phys_addr_t	regs_phys;	/* phys. address of the control
 						registers */
 	void __iomem	*regs;		/* virt. address of the control
 						registers */
 
 	dcr_host_t      dcr_host;
->>>>>>> 8e4a718f
 	unsigned int    dcr_len;
 
 	void		*fb_virt;	/* virt. address of the frame buffer */
@@ -155,10 +146,6 @@
  * To perform the read/write on the registers we need to check on
  * which bus its connected and call the appropriate write API.
  */
-<<<<<<< HEAD
-#define xilinx_fb_out_be32(driverdata, offset, val) \
-	dcr_write(driverdata->dcr_host, offset, val)
-=======
 static void xilinx_fb_out_be32(struct xilinxfb_drvdata *drvdata, u32 offset,
 				u32 val)
 {
@@ -168,7 +155,6 @@
 		dcr_write(drvdata->dcr_host, offset, val);
 
 }
->>>>>>> 8e4a718f
 
 static int
 xilinx_fb_setcolreg(unsigned regno, unsigned red, unsigned green, unsigned blue,
@@ -236,32 +222,14 @@
  * Bus independent setup/teardown
  */
 
-<<<<<<< HEAD
-static int xilinxfb_assign(struct device *dev, dcr_host_t dcr_host,
-			   unsigned int dcr_start, unsigned int dcr_len,
-=======
 static int xilinxfb_assign(struct device *dev,
 			   struct xilinxfb_drvdata *drvdata,
 			   unsigned long physaddr,
->>>>>>> 8e4a718f
 			   struct xilinxfb_platform_data *pdata)
 {
 	int rc;
 	int fbsize = pdata->xvirt * pdata->yvirt * BYTES_PER_PIXEL;
 
-<<<<<<< HEAD
-	/* Allocate the driver data region */
-	drvdata = kzalloc(sizeof(*drvdata), GFP_KERNEL);
-	if (!drvdata) {
-		dev_err(dev, "Couldn't allocate device private record\n");
-		return -ENOMEM;
-	}
-	dev_set_drvdata(dev, drvdata);
-
-	drvdata->dcr_start = dcr_start;
-	drvdata->dcr_len = dcr_len;
-	drvdata->dcr_host = dcr_host;
-=======
 	if (drvdata->flags & PLB_ACCESS_FLAG) {
 		/*
 		 * Map the control registers in if the controller
@@ -283,7 +251,6 @@
 			goto err_map;
 		}
 	}
->>>>>>> 8e4a718f
 
 	/* Allocate the framebuffer memory */
 	if (pdata->fb_phys) {
@@ -298,14 +265,10 @@
 	if (!drvdata->fb_virt) {
 		dev_err(dev, "Could not allocate frame buffer memory\n");
 		rc = -ENOMEM;
-<<<<<<< HEAD
-		goto err_region;
-=======
 		if (drvdata->flags & PLB_ACCESS_FLAG)
 			goto err_fbmem;
 		else
 			goto err_region;
->>>>>>> 8e4a718f
 	}
 
 	/* Clear (turn to black) the framebuffer */
@@ -379,8 +342,6 @@
 	/* Turn off the display */
 	xilinx_fb_out_be32(drvdata, REG_CTRL, 0);
 
-<<<<<<< HEAD
-=======
 err_fbmem:
 	if (drvdata->flags & PLB_ACCESS_FLAG)
 		iounmap(drvdata->regs);
@@ -389,7 +350,6 @@
 	if (drvdata->flags & PLB_ACCESS_FLAG)
 		release_mem_region(physaddr, 8);
 
->>>>>>> 8e4a718f
 err_region:
 	kfree(drvdata);
 	dev_set_drvdata(dev, NULL);
@@ -418,16 +378,12 @@
 	/* Turn off the display */
 	xilinx_fb_out_be32(drvdata, REG_CTRL, 0);
 
-<<<<<<< HEAD
-	dcr_unmap(drvdata->dcr_host, drvdata->dcr_len);
-=======
 	/* Release the resources, as allocated based on interface */
 	if (drvdata->flags & PLB_ACCESS_FLAG) {
 		iounmap(drvdata->regs);
 		release_mem_region(drvdata->regs_phys, 8);
 	} else
 		dcr_unmap(drvdata->dcr_host, drvdata->dcr_len);
->>>>>>> 8e4a718f
 
 	kfree(drvdata);
 	dev_set_drvdata(dev, NULL);
@@ -446,29 +402,15 @@
 	u32 *p;
 	u32 tft_access;
 	struct xilinxfb_platform_data pdata;
-<<<<<<< HEAD
-	int size, rc;
-	int start, len;
-	dcr_host_t dcr_host;
-=======
 	struct resource res;
 	int size, rc, start;
 	struct xilinxfb_drvdata *drvdata;
->>>>>>> 8e4a718f
 
 	/* Copy with the default pdata (not a ptr reference!) */
 	pdata = xilinx_fb_default_pdata;
 
 	dev_dbg(&op->dev, "xilinxfb_of_probe(%p, %p)\n", op, match);
 
-<<<<<<< HEAD
-	start = dcr_resource_start(op->node, 0);
-	len = dcr_resource_len(op->node, 0);
-	dcr_host = dcr_map(op->node, start, len);
-	if (!DCR_MAP_OK(dcr_host)) {
-		dev_err(&op->dev, "invalid address\n");
-		return -ENODEV;
-=======
 	/* Allocate the driver data region */
 	drvdata = kzalloc(sizeof(*drvdata), GFP_KERNEL);
 	if (!drvdata) {
@@ -503,7 +445,6 @@
 			dev_err(&op->dev, "invalid DCR address\n");
 			goto err;
 		}
->>>>>>> 8e4a718f
 	}
 
 	prop = of_get_property(op->node, "phys-size", &size);
@@ -527,16 +468,12 @@
 	if (of_find_property(op->node, "rotate-display", NULL))
 		pdata.rotate_screen = 1;
 
-<<<<<<< HEAD
-	return xilinxfb_assign(&op->dev, dcr_host, start, len, &pdata);
-=======
 	dev_set_drvdata(&op->dev, drvdata);
 	return xilinxfb_assign(&op->dev, drvdata, res.start, &pdata);
 
  err:
 	kfree(drvdata);
 	return -ENODEV;
->>>>>>> 8e4a718f
 }
 
 static int __devexit xilinxfb_of_remove(struct of_device *op)
@@ -572,21 +509,13 @@
 static int __init
 xilinxfb_init(void)
 {
-<<<<<<< HEAD
-	return xilinxfb_of_register();
-=======
 	return of_register_platform_driver(&xilinxfb_of_driver);
->>>>>>> 8e4a718f
 }
 
 static void __exit
 xilinxfb_cleanup(void)
 {
-<<<<<<< HEAD
-	xilinxfb_of_unregister();
-=======
 	of_unregister_platform_driver(&xilinxfb_of_driver);
->>>>>>> 8e4a718f
 }
 
 module_init(xilinxfb_init);
