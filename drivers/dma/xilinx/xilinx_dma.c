--- conflicted
+++ resolved
@@ -363,19 +363,11 @@
 };
 
 /**
-<<<<<<< HEAD
  * enum xdma_ip_type: DMA IP type.
  *
  * XDMA_TYPE_AXIDMA: Axi dma ip.
  * XDMA_TYPE_CDMA: Axi cdma ip.
  * XDMA_TYPE_VDMA: Axi vdma ip.
-=======
- * enum xdma_ip_type - DMA IP type.
- *
- * @XDMA_TYPE_AXIDMA: Axi dma ip.
- * @XDMA_TYPE_CDMA: Axi cdma ip.
- * @XDMA_TYPE_VDMA: Axi vdma ip.
->>>>>>> 45f98521
  *
  */
 enum xdma_ip_type {
@@ -384,11 +376,7 @@
 	XDMA_TYPE_VDMA,
 };
 
-<<<<<<< HEAD
 struct xilinx_dma_ip_config {
-=======
-struct xilinx_dma_config {
->>>>>>> 45f98521
 	enum xdma_ip_type dmatype;
 	int (*clk_init)(struct platform_device *pdev, struct clk **axi_clk,
 			struct clk **tx_clk, struct clk **txs_clk,
@@ -2347,15 +2335,6 @@
 	chan->has_sg = xdev->has_sg;
 	chan->desc_pendingcount = 0x0;
 	chan->ext_addr = xdev->ext_addr;
-<<<<<<< HEAD
-=======
-	/* This variable ensures that descriptors are not
-	 * Submitted when dma engine is in progress. This variable is
-	 * Added to avoid polling for a bit in the status register to
-	 * Know dma state in the driver hot path.
-	 */
-	chan->idle = true;
->>>>>>> 45f98521
 
 	spin_lock_init(&chan->lock);
 	INIT_LIST_HEAD(&chan->pending_list);
