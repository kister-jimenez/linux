// SPDX-License-Identifier: GPL-2.0+
/*
 * Copyright (C) 2018 Exceet Electronics GmbH
 * Copyright (C) 2018 Bootlin
 *
 * Author: Boris Brezillon <boris.brezillon@bootlin.com>
 */
#include <linux/dmaengine.h>
#include <linux/pm_runtime.h>
#include <linux/spi/spi.h>
#include <linux/spi/spi-mem.h>

#include "internals.h"

#define SPI_MEM_MAX_BUSWIDTH		8

/**
 * spi_controller_dma_map_mem_op_data() - DMA-map the buffer attached to a
 *					  memory operation
 * @ctlr: the SPI controller requesting this dma_map()
 * @op: the memory operation containing the buffer to map
 * @sgt: a pointer to a non-initialized sg_table that will be filled by this
 *	 function
 *
 * Some controllers might want to do DMA on the data buffer embedded in @op.
 * This helper prepares everything for you and provides a ready-to-use
 * sg_table. This function is not intended to be called from spi drivers.
 * Only SPI controller drivers should use it.
 * Note that the caller must ensure the memory region pointed by
 * op->data.buf.{in,out} is DMA-able before calling this function.
 *
 * Return: 0 in case of success, a negative error code otherwise.
 */
int spi_controller_dma_map_mem_op_data(struct spi_controller *ctlr,
				       const struct spi_mem_op *op,
				       struct sg_table *sgt)
{
	struct device *dmadev;

	if (!op->data.nbytes)
		return -EINVAL;

	if (op->data.dir == SPI_MEM_DATA_OUT && ctlr->dma_tx)
		dmadev = ctlr->dma_tx->device->dev;
	else if (op->data.dir == SPI_MEM_DATA_IN && ctlr->dma_rx)
		dmadev = ctlr->dma_rx->device->dev;
	else
		dmadev = ctlr->dev.parent;

	if (!dmadev)
		return -EINVAL;

	return spi_map_buf(ctlr, dmadev, sgt, op->data.buf.in, op->data.nbytes,
			   op->data.dir == SPI_MEM_DATA_IN ?
			   DMA_FROM_DEVICE : DMA_TO_DEVICE);
}
EXPORT_SYMBOL_GPL(spi_controller_dma_map_mem_op_data);

/**
 * spi_controller_dma_unmap_mem_op_data() - DMA-unmap the buffer attached to a
 *					    memory operation
 * @ctlr: the SPI controller requesting this dma_unmap()
 * @op: the memory operation containing the buffer to unmap
 * @sgt: a pointer to an sg_table previously initialized by
 *	 spi_controller_dma_map_mem_op_data()
 *
 * Some controllers might want to do DMA on the data buffer embedded in @op.
 * This helper prepares things so that the CPU can access the
 * op->data.buf.{in,out} buffer again.
 *
 * This function is not intended to be called from SPI drivers. Only SPI
 * controller drivers should use it.
 *
 * This function should be called after the DMA operation has finished and is
 * only valid if the previous spi_controller_dma_map_mem_op_data() call
 * returned 0.
 *
 * Return: 0 in case of success, a negative error code otherwise.
 */
void spi_controller_dma_unmap_mem_op_data(struct spi_controller *ctlr,
					  const struct spi_mem_op *op,
					  struct sg_table *sgt)
{
	struct device *dmadev;

	if (!op->data.nbytes)
		return;

	if (op->data.dir == SPI_MEM_DATA_OUT && ctlr->dma_tx)
		dmadev = ctlr->dma_tx->device->dev;
	else if (op->data.dir == SPI_MEM_DATA_IN && ctlr->dma_rx)
		dmadev = ctlr->dma_rx->device->dev;
	else
		dmadev = ctlr->dev.parent;

	spi_unmap_buf(ctlr, dmadev, sgt,
		      op->data.dir == SPI_MEM_DATA_IN ?
		      DMA_FROM_DEVICE : DMA_TO_DEVICE);
}
EXPORT_SYMBOL_GPL(spi_controller_dma_unmap_mem_op_data);

static int spi_check_buswidth_req(struct spi_mem *mem, u8 buswidth, bool tx)
{
	u32 mode = mem->spi->mode;

	switch (buswidth) {
	case 1:
		return 0;

	case 2:
		if ((tx && (mode & (SPI_TX_DUAL | SPI_TX_QUAD))) ||
		    (!tx && (mode & (SPI_RX_DUAL | SPI_RX_QUAD))))
			return 0;

		break;

	case 4:
		if ((tx && (mode & SPI_TX_QUAD)) ||
		    (!tx && (mode & SPI_RX_QUAD)))
			return 0;

		break;

	case 8:
		if ((tx && (mode & SPI_TX_OCTAL)) ||
		    (!tx && (mode & SPI_RX_OCTAL)))
			return 0;

		break;

	default:
		break;
	}

	return -ENOTSUPP;
}

bool spi_mem_default_supports_op(struct spi_mem *mem,
				 const struct spi_mem_op *op)
{
	if (spi_check_buswidth_req(mem, op->cmd.buswidth, true))
		return false;

	if (op->addr.nbytes &&
	    spi_check_buswidth_req(mem, op->addr.buswidth, true))
		return false;

	if (op->dummy.nbytes &&
	    spi_check_buswidth_req(mem, op->dummy.buswidth, true))
		return false;

	if (op->data.dir != SPI_MEM_NO_DATA &&
	    spi_check_buswidth_req(mem, op->data.buswidth,
				   op->data.dir == SPI_MEM_DATA_OUT))
		return false;

	return true;
}
EXPORT_SYMBOL_GPL(spi_mem_default_supports_op);

static bool spi_mem_buswidth_is_valid(u8 buswidth)
{
	if (hweight8(buswidth) > 1 || buswidth > SPI_MEM_MAX_BUSWIDTH)
		return false;

	return true;
}

static int spi_mem_check_op(const struct spi_mem_op *op)
{
	if (!op->cmd.buswidth)
		return -EINVAL;

	if ((op->addr.nbytes && !op->addr.buswidth) ||
	    (op->dummy.nbytes && !op->dummy.buswidth) ||
	    (op->data.nbytes && !op->data.buswidth))
		return -EINVAL;

	if (!spi_mem_buswidth_is_valid(op->cmd.buswidth) ||
	    !spi_mem_buswidth_is_valid(op->addr.buswidth) ||
	    !spi_mem_buswidth_is_valid(op->dummy.buswidth) ||
	    !spi_mem_buswidth_is_valid(op->data.buswidth))
		return -EINVAL;

	return 0;
}

static bool spi_mem_internal_supports_op(struct spi_mem *mem,
					 const struct spi_mem_op *op)
{
	struct spi_controller *ctlr = mem->spi->controller;

	if (ctlr->mem_ops && ctlr->mem_ops->supports_op)
		return ctlr->mem_ops->supports_op(mem, op);

	return spi_mem_default_supports_op(mem, op);
}

/**
 * spi_mem_supports_op() - Check if a memory device and the controller it is
 *			   connected to support a specific memory operation
 * @mem: the SPI memory
 * @op: the memory operation to check
 *
 * Some controllers are only supporting Single or Dual IOs, others might only
 * support specific opcodes, or it can even be that the controller and device
 * both support Quad IOs but the hardware prevents you from using it because
 * only 2 IO lines are connected.
 *
 * This function checks whether a specific operation is supported.
 *
 * Return: true if @op is supported, false otherwise.
 */
bool spi_mem_supports_op(struct spi_mem *mem, const struct spi_mem_op *op)
{
	if (spi_mem_check_op(op))
		return false;

	return spi_mem_internal_supports_op(mem, op);
}
EXPORT_SYMBOL_GPL(spi_mem_supports_op);

static int spi_mem_access_start(struct spi_mem *mem)
{
	struct spi_controller *ctlr = mem->spi->controller;

	/*
	 * Flush the message queue before executing our SPI memory
	 * operation to prevent preemption of regular SPI transfers.
	 */
	spi_flush_queue(ctlr);

	if (ctlr->auto_runtime_pm) {
		int ret;

		ret = pm_runtime_get_sync(ctlr->dev.parent);
		if (ret < 0) {
			dev_err(&ctlr->dev, "Failed to power device: %d\n",
				ret);
			return ret;
		}
	}

	mutex_lock(&ctlr->bus_lock_mutex);
	mutex_lock(&ctlr->io_mutex);

	return 0;
}

static void spi_mem_access_end(struct spi_mem *mem)
{
	struct spi_controller *ctlr = mem->spi->controller;

	mutex_unlock(&ctlr->io_mutex);
	mutex_unlock(&ctlr->bus_lock_mutex);

	if (ctlr->auto_runtime_pm)
		pm_runtime_put(ctlr->dev.parent);
}

/**
 * spi_mem_exec_op() - Execute a memory operation
 * @mem: the SPI memory
 * @op: the memory operation to execute
 *
 * Executes a memory operation.
 *
 * This function first checks that @op is supported and then tries to execute
 * it.
 *
 * Return: 0 in case of success, a negative error code otherwise.
 */
int spi_mem_exec_op(struct spi_mem *mem, const struct spi_mem_op *op)
{
	unsigned int tmpbufsize, xferpos = 0, totalxferlen = 0;
	struct spi_controller *ctlr = mem->spi->controller;
	struct spi_transfer xfers[4] = { };
	struct spi_message msg;
	u8 *tmpbuf;
	int ret;

	ret = spi_mem_check_op(op);
	if (ret)
		return ret;

	if (!spi_mem_internal_supports_op(mem, op))
		return -ENOTSUPP;

	if (ctlr->mem_ops) {
		ret = spi_mem_access_start(mem);
		if (ret)
			return ret;

		ret = ctlr->mem_ops->exec_op(mem, op);

		spi_mem_access_end(mem);

		/*
		 * Some controllers only optimize specific paths (typically the
		 * read path) and expect the core to use the regular SPI
		 * interface in other cases.
		 */
		if (!ret || ret != -ENOTSUPP)
			return ret;
	}

	tmpbufsize = sizeof(op->cmd.opcode) + op->addr.nbytes +
		     op->dummy.nbytes;

	/*
	 * Allocate a buffer to transmit the CMD, ADDR cycles with kmalloc() so
	 * we're guaranteed that this buffer is DMA-able, as required by the
	 * SPI layer.
	 */
	tmpbuf = kzalloc(tmpbufsize, GFP_KERNEL | GFP_DMA);
	if (!tmpbuf)
		return -ENOMEM;

	spi_message_init(&msg);

	tmpbuf[0] = op->cmd.opcode;
	xfers[xferpos].tx_buf = tmpbuf;
	xfers[xferpos].len = sizeof(op->cmd.opcode);
	xfers[xferpos].tx_nbits = op->cmd.buswidth;
	spi_message_add_tail(&xfers[xferpos], &msg);
	xferpos++;
	totalxferlen++;

	if (op->addr.nbytes) {
		int i;

		for (i = 0; i < op->addr.nbytes; i++)
			tmpbuf[i + 1] = op->addr.val >>
					(8 * (op->addr.nbytes - i - 1));

		xfers[xferpos].tx_buf = tmpbuf + 1;
		xfers[xferpos].len = op->addr.nbytes;
		xfers[xferpos].tx_nbits = op->addr.buswidth;
		spi_message_add_tail(&xfers[xferpos], &msg);
		xferpos++;
		totalxferlen += op->addr.nbytes;
	}

	if (op->dummy.nbytes) {
		memset(tmpbuf + op->addr.nbytes + 1, 0xff, op->dummy.nbytes);
		xfers[xferpos].tx_buf = tmpbuf + op->addr.nbytes + 1;
		xfers[xferpos].len = op->dummy.nbytes;
		xfers[xferpos].tx_nbits = op->dummy.buswidth;
		spi_message_add_tail(&xfers[xferpos], &msg);
		xferpos++;
		totalxferlen += op->dummy.nbytes;
	}

	if (op->data.nbytes) {
		if (op->data.dir == SPI_MEM_DATA_IN) {
			xfers[xferpos].rx_buf = op->data.buf.in;
			xfers[xferpos].rx_nbits = op->data.buswidth;
		} else {
			xfers[xferpos].tx_buf = op->data.buf.out;
			xfers[xferpos].tx_nbits = op->data.buswidth;
		}

		xfers[xferpos].len = op->data.nbytes;
		spi_message_add_tail(&xfers[xferpos], &msg);
		xferpos++;
		totalxferlen += op->data.nbytes;
	}

	ret = spi_sync(mem->spi, &msg);

	kfree(tmpbuf);

	if (ret)
		return ret;

	if (msg.actual_length != totalxferlen)
		return -EIO;

	return 0;
}
EXPORT_SYMBOL_GPL(spi_mem_exec_op);

/**
 * spi_mem_get_name() - Return the SPI mem device name to be used by the
 *			upper layer if necessary
 * @mem: the SPI memory
 *
 * This function allows SPI mem users to retrieve the SPI mem device name.
 * It is useful if the upper layer needs to expose a custom name for
 * compatibility reasons.
 *
 * Return: a string containing the name of the memory device to be used
 *	   by the SPI mem user
 */
const char *spi_mem_get_name(struct spi_mem *mem)
{
	return mem->name;
}
EXPORT_SYMBOL_GPL(spi_mem_get_name);

/**
 * spi_mem_adjust_op_size() - Adjust the data size of a SPI mem operation to
 *			      match controller limitations
 * @mem: the SPI memory
 * @op: the operation to adjust
 *
 * Some controllers have FIFO limitations and must split a data transfer
 * operation into multiple ones, others require a specific alignment for
 * optimized accesses. This function allows SPI mem drivers to split a single
 * operation into multiple sub-operations when required.
 *
 * Return: a negative error code if the controller can't properly adjust @op,
 *	   0 otherwise. Note that @op->data.nbytes will be updated if @op
 *	   can't be handled in a single step.
 */
int spi_mem_adjust_op_size(struct spi_mem *mem, struct spi_mem_op *op)
{
	struct spi_controller *ctlr = mem->spi->controller;
	size_t len;

	len = sizeof(op->cmd.opcode) + op->addr.nbytes + op->dummy.nbytes;

	if (ctlr->mem_ops && ctlr->mem_ops->adjust_op_size)
		return ctlr->mem_ops->adjust_op_size(mem, op);

	if (!ctlr->mem_ops || !ctlr->mem_ops->exec_op) {
		if (len > spi_max_transfer_size(mem->spi))
			return -EINVAL;

		op->data.nbytes = min3((size_t)op->data.nbytes,
				       spi_max_transfer_size(mem->spi),
				       spi_max_message_size(mem->spi) -
				       len);
		if (!op->data.nbytes)
			return -EINVAL;
	}

	return 0;
}
EXPORT_SYMBOL_GPL(spi_mem_adjust_op_size);

static ssize_t spi_mem_no_dirmap_read(struct spi_mem_dirmap_desc *desc,
				      u64 offs, size_t len, void *buf)
{
	struct spi_mem_op op = desc->info.op_tmpl;
	int ret;

	op.addr.val = desc->info.offset + offs;
	op.data.buf.in = buf;
	op.data.nbytes = len;
	ret = spi_mem_adjust_op_size(desc->mem, &op);
	if (ret)
		return ret;

	ret = spi_mem_exec_op(desc->mem, &op);
	if (ret)
		return ret;

	return op.data.nbytes;
}

static ssize_t spi_mem_no_dirmap_write(struct spi_mem_dirmap_desc *desc,
				       u64 offs, size_t len, const void *buf)
{
	struct spi_mem_op op = desc->info.op_tmpl;
	int ret;

	op.addr.val = desc->info.offset + offs;
	op.data.buf.out = buf;
	op.data.nbytes = len;
	ret = spi_mem_adjust_op_size(desc->mem, &op);
	if (ret)
		return ret;

	ret = spi_mem_exec_op(desc->mem, &op);
	if (ret)
		return ret;

	return op.data.nbytes;
}

/**
 * spi_mem_dirmap_create() - Create a direct mapping descriptor
 * @mem: SPI mem device this direct mapping should be created for
 * @info: direct mapping information
 *
 * This function is creating a direct mapping descriptor which can then be used
 * to access the memory using spi_mem_dirmap_read() or spi_mem_dirmap_write().
 * If the SPI controller driver does not support direct mapping, this function
 * fallback to an implementation using spi_mem_exec_op(), so that the caller
 * doesn't have to bother implementing a fallback on his own.
 *
 * Return: a valid pointer in case of success, and ERR_PTR() otherwise.
 */
struct spi_mem_dirmap_desc *
spi_mem_dirmap_create(struct spi_mem *mem,
		      const struct spi_mem_dirmap_info *info)
{
	struct spi_controller *ctlr = mem->spi->controller;
	struct spi_mem_dirmap_desc *desc;
	int ret = -ENOTSUPP;

	/* Make sure the number of address cycles is between 1 and 8 bytes. */
	if (!info->op_tmpl.addr.nbytes || info->op_tmpl.addr.nbytes > 8)
		return ERR_PTR(-EINVAL);

	/* data.dir should either be SPI_MEM_DATA_IN or SPI_MEM_DATA_OUT. */
	if (info->op_tmpl.data.dir == SPI_MEM_NO_DATA)
		return ERR_PTR(-EINVAL);

	desc = kzalloc(sizeof(*desc), GFP_KERNEL);
	if (!desc)
		return ERR_PTR(-ENOMEM);

	desc->mem = mem;
	desc->info = *info;
	if (ctlr->mem_ops && ctlr->mem_ops->dirmap_create)
		ret = ctlr->mem_ops->dirmap_create(desc);

	if (ret) {
		desc->nodirmap = true;
		if (!spi_mem_supports_op(desc->mem, &desc->info.op_tmpl))
			ret = -ENOTSUPP;
		else
			ret = 0;
	}

	if (ret) {
		kfree(desc);
		return ERR_PTR(ret);
	}

	return desc;
}
EXPORT_SYMBOL_GPL(spi_mem_dirmap_create);

/**
 * spi_mem_dirmap_destroy() - Destroy a direct mapping descriptor
 * @desc: the direct mapping descriptor to destroy
 *
 * This function destroys a direct mapping descriptor previously created by
 * spi_mem_dirmap_create().
 */
void spi_mem_dirmap_destroy(struct spi_mem_dirmap_desc *desc)
{
	struct spi_controller *ctlr = desc->mem->spi->controller;

	if (!desc->nodirmap && ctlr->mem_ops && ctlr->mem_ops->dirmap_destroy)
		ctlr->mem_ops->dirmap_destroy(desc);

	kfree(desc);
}
EXPORT_SYMBOL_GPL(spi_mem_dirmap_destroy);

static void devm_spi_mem_dirmap_release(struct device *dev, void *res)
{
	struct spi_mem_dirmap_desc *desc = *(struct spi_mem_dirmap_desc **)res;

	spi_mem_dirmap_destroy(desc);
}

/**
 * devm_spi_mem_dirmap_create() - Create a direct mapping descriptor and attach
 *				  it to a device
 * @dev: device the dirmap desc will be attached to
 * @mem: SPI mem device this direct mapping should be created for
 * @info: direct mapping information
 *
 * devm_ variant of the spi_mem_dirmap_create() function. See
 * spi_mem_dirmap_create() for more details.
 *
 * Return: a valid pointer in case of success, and ERR_PTR() otherwise.
 */
struct spi_mem_dirmap_desc *
devm_spi_mem_dirmap_create(struct device *dev, struct spi_mem *mem,
			   const struct spi_mem_dirmap_info *info)
{
	struct spi_mem_dirmap_desc **ptr, *desc;

	ptr = devres_alloc(devm_spi_mem_dirmap_release, sizeof(*ptr),
			   GFP_KERNEL);
	if (!ptr)
		return ERR_PTR(-ENOMEM);

	desc = spi_mem_dirmap_create(mem, info);
	if (IS_ERR(desc)) {
		devres_free(ptr);
	} else {
		*ptr = desc;
		devres_add(dev, ptr);
	}

	return desc;
}
EXPORT_SYMBOL_GPL(devm_spi_mem_dirmap_create);

static int devm_spi_mem_dirmap_match(struct device *dev, void *res, void *data)
{
        struct spi_mem_dirmap_desc **ptr = res;

        if (WARN_ON(!ptr || !*ptr))
                return 0;

	return *ptr == data;
}

/**
 * devm_spi_mem_dirmap_destroy() - Destroy a direct mapping descriptor attached
 *				   to a device
 * @dev: device the dirmap desc is attached to
 * @desc: the direct mapping descriptor to destroy
 *
 * devm_ variant of the spi_mem_dirmap_destroy() function. See
 * spi_mem_dirmap_destroy() for more details.
 */
void devm_spi_mem_dirmap_destroy(struct device *dev,
				 struct spi_mem_dirmap_desc *desc)
{
	devres_release(dev, devm_spi_mem_dirmap_release,
		       devm_spi_mem_dirmap_match, desc);
}
EXPORT_SYMBOL_GPL(devm_spi_mem_dirmap_destroy);

/**
<<<<<<< HEAD
 * spi_mem_dirmap_dirmap_read() - Read data through a direct mapping
=======
 * spi_mem_dirmap_read() - Read data through a direct mapping
>>>>>>> 0ecfebd2
 * @desc: direct mapping descriptor
 * @offs: offset to start reading from. Note that this is not an absolute
 *	  offset, but the offset within the direct mapping which already has
 *	  its own offset
 * @len: length in bytes
 * @buf: destination buffer. This buffer must be DMA-able
 *
 * This function reads data from a memory device using a direct mapping
 * previously instantiated with spi_mem_dirmap_create().
 *
 * Return: the amount of data read from the memory device or a negative error
 * code. Note that the returned size might be smaller than @len, and the caller
 * is responsible for calling spi_mem_dirmap_read() again when that happens.
 */
ssize_t spi_mem_dirmap_read(struct spi_mem_dirmap_desc *desc,
			    u64 offs, size_t len, void *buf)
{
	struct spi_controller *ctlr = desc->mem->spi->controller;
	ssize_t ret;

	if (desc->info.op_tmpl.data.dir != SPI_MEM_DATA_IN)
		return -EINVAL;

	if (!len)
		return 0;

	if (desc->nodirmap) {
		ret = spi_mem_no_dirmap_read(desc, offs, len, buf);
	} else if (ctlr->mem_ops && ctlr->mem_ops->dirmap_read) {
		ret = spi_mem_access_start(desc->mem);
		if (ret)
			return ret;

		ret = ctlr->mem_ops->dirmap_read(desc, offs, len, buf);

		spi_mem_access_end(desc->mem);
	} else {
		ret = -ENOTSUPP;
	}

	return ret;
}
EXPORT_SYMBOL_GPL(spi_mem_dirmap_read);

/**
<<<<<<< HEAD
 * spi_mem_dirmap_dirmap_write() - Write data through a direct mapping
=======
 * spi_mem_dirmap_write() - Write data through a direct mapping
>>>>>>> 0ecfebd2
 * @desc: direct mapping descriptor
 * @offs: offset to start writing from. Note that this is not an absolute
 *	  offset, but the offset within the direct mapping which already has
 *	  its own offset
 * @len: length in bytes
 * @buf: source buffer. This buffer must be DMA-able
 *
 * This function writes data to a memory device using a direct mapping
 * previously instantiated with spi_mem_dirmap_create().
 *
 * Return: the amount of data written to the memory device or a negative error
 * code. Note that the returned size might be smaller than @len, and the caller
 * is responsible for calling spi_mem_dirmap_write() again when that happens.
 */
ssize_t spi_mem_dirmap_write(struct spi_mem_dirmap_desc *desc,
			     u64 offs, size_t len, const void *buf)
{
	struct spi_controller *ctlr = desc->mem->spi->controller;
	ssize_t ret;

	if (desc->info.op_tmpl.data.dir != SPI_MEM_DATA_OUT)
		return -EINVAL;

	if (!len)
		return 0;

	if (desc->nodirmap) {
		ret = spi_mem_no_dirmap_write(desc, offs, len, buf);
	} else if (ctlr->mem_ops && ctlr->mem_ops->dirmap_write) {
		ret = spi_mem_access_start(desc->mem);
		if (ret)
			return ret;

		ret = ctlr->mem_ops->dirmap_write(desc, offs, len, buf);

		spi_mem_access_end(desc->mem);
	} else {
		ret = -ENOTSUPP;
	}

	return ret;
}
EXPORT_SYMBOL_GPL(spi_mem_dirmap_write);

static inline struct spi_mem_driver *to_spi_mem_drv(struct device_driver *drv)
{
	return container_of(drv, struct spi_mem_driver, spidrv.driver);
}

static int spi_mem_probe(struct spi_device *spi)
{
	struct spi_mem_driver *memdrv = to_spi_mem_drv(spi->dev.driver);
	struct spi_controller *ctlr = spi->controller;
	struct spi_mem *mem;

	mem = devm_kzalloc(&spi->dev, sizeof(*mem), GFP_KERNEL);
	if (!mem)
		return -ENOMEM;

	mem->spi = spi;

	if (ctlr->mem_ops && ctlr->mem_ops->get_name)
		mem->name = ctlr->mem_ops->get_name(mem);
	else
		mem->name = dev_name(&spi->dev);

	if (IS_ERR_OR_NULL(mem->name))
		return PTR_ERR(mem->name);

	spi_set_drvdata(spi, mem);

	return memdrv->probe(mem);
}

static int spi_mem_remove(struct spi_device *spi)
{
	struct spi_mem_driver *memdrv = to_spi_mem_drv(spi->dev.driver);
	struct spi_mem *mem = spi_get_drvdata(spi);

	if (memdrv->remove)
		return memdrv->remove(mem);

	return 0;
}

static void spi_mem_shutdown(struct spi_device *spi)
{
	struct spi_mem_driver *memdrv = to_spi_mem_drv(spi->dev.driver);
	struct spi_mem *mem = spi_get_drvdata(spi);

	if (memdrv->shutdown)
		memdrv->shutdown(mem);
}

/**
 * spi_mem_driver_register_with_owner() - Register a SPI memory driver
 * @memdrv: the SPI memory driver to register
 * @owner: the owner of this driver
 *
 * Registers a SPI memory driver.
 *
 * Return: 0 in case of success, a negative error core otherwise.
 */

int spi_mem_driver_register_with_owner(struct spi_mem_driver *memdrv,
				       struct module *owner)
{
	memdrv->spidrv.probe = spi_mem_probe;
	memdrv->spidrv.remove = spi_mem_remove;
	memdrv->spidrv.shutdown = spi_mem_shutdown;

	return __spi_register_driver(owner, &memdrv->spidrv);
}
EXPORT_SYMBOL_GPL(spi_mem_driver_register_with_owner);

/**
 * spi_mem_driver_unregister_with_owner() - Unregister a SPI memory driver
 * @memdrv: the SPI memory driver to unregister
 *
 * Unregisters a SPI memory driver.
 */
void spi_mem_driver_unregister(struct spi_mem_driver *memdrv)
{
	spi_unregister_driver(&memdrv->spidrv);
}
EXPORT_SYMBOL_GPL(spi_mem_driver_unregister);<|MERGE_RESOLUTION|>--- conflicted
+++ resolved
@@ -622,11 +622,7 @@
 EXPORT_SYMBOL_GPL(devm_spi_mem_dirmap_destroy);
 
 /**
-<<<<<<< HEAD
- * spi_mem_dirmap_dirmap_read() - Read data through a direct mapping
-=======
  * spi_mem_dirmap_read() - Read data through a direct mapping
->>>>>>> 0ecfebd2
  * @desc: direct mapping descriptor
  * @offs: offset to start reading from. Note that this is not an absolute
  *	  offset, but the offset within the direct mapping which already has
@@ -672,11 +668,7 @@
 EXPORT_SYMBOL_GPL(spi_mem_dirmap_read);
 
 /**
-<<<<<<< HEAD
- * spi_mem_dirmap_dirmap_write() - Write data through a direct mapping
-=======
  * spi_mem_dirmap_write() - Write data through a direct mapping
->>>>>>> 0ecfebd2
  * @desc: direct mapping descriptor
  * @offs: offset to start writing from. Note that this is not an absolute
  *	  offset, but the offset within the direct mapping which already has
