/*
 * SPI init/core code
 *
 * Copyright (C) 2005 David Brownell
 * Copyright (C) 2008 Secret Lab Technologies Ltd.
 *
 * This program is free software; you can redistribute it and/or modify
 * it under the terms of the GNU General Public License as published by
 * the Free Software Foundation; either version 2 of the License, or
 * (at your option) any later version.
 *
 * This program is distributed in the hope that it will be useful,
 * but WITHOUT ANY WARRANTY; without even the implied warranty of
 * MERCHANTABILITY or FITNESS FOR A PARTICULAR PURPOSE.  See the
 * GNU General Public License for more details.
 *
 * You should have received a copy of the GNU General Public License
 * along with this program; if not, write to the Free Software
 * Foundation, Inc., 675 Mass Ave, Cambridge, MA 02139, USA.
 */

#include <linux/kernel.h>
#include <linux/kmod.h>
#include <linux/device.h>
#include <linux/init.h>
#include <linux/cache.h>
#include <linux/dma-mapping.h>
#include <linux/dmaengine.h>
#include <linux/mutex.h>
#include <linux/of_device.h>
#include <linux/of_irq.h>
#include <linux/slab.h>
#include <linux/mod_devicetable.h>
#include <linux/spi/spi.h>
#include <linux/of_gpio.h>
#include <linux/pm_runtime.h>
#include <linux/export.h>
#include <linux/sched/rt.h>
#include <linux/delay.h>
#include <linux/kthread.h>
#include <linux/ioport.h>
#include <linux/acpi.h>

#define CREATE_TRACE_POINTS
#include <trace/events/spi.h>

static void spidev_release(struct device *dev)
{
	struct spi_device	*spi = to_spi_device(dev);

	/* spi masters may cleanup for released devices */
	if (spi->master->cleanup)
		spi->master->cleanup(spi);

	spi_master_put(spi->master);
	kfree(spi);
}

static ssize_t
modalias_show(struct device *dev, struct device_attribute *a, char *buf)
{
	const struct spi_device	*spi = to_spi_device(dev);
	int len;

	len = acpi_device_modalias(dev, buf, PAGE_SIZE - 1);
	if (len != -ENODEV)
		return len;

	return sprintf(buf, "%s%s\n", SPI_MODULE_PREFIX, spi->modalias);
}
static DEVICE_ATTR_RO(modalias);

static struct attribute *spi_dev_attrs[] = {
	&dev_attr_modalias.attr,
	NULL,
};
ATTRIBUTE_GROUPS(spi_dev);

/* modalias support makes "modprobe $MODALIAS" new-style hotplug work,
 * and the sysfs version makes coldplug work too.
 */

static const struct spi_device_id *spi_match_id(const struct spi_device_id *id,
						const struct spi_device *sdev)
{
	while (id->name[0]) {
		if (!strcmp(sdev->modalias, id->name))
			return id;
		id++;
	}
	return NULL;
}

const struct spi_device_id *spi_get_device_id(const struct spi_device *sdev)
{
	const struct spi_driver *sdrv = to_spi_driver(sdev->dev.driver);

	return spi_match_id(sdrv->id_table, sdev);
}
EXPORT_SYMBOL_GPL(spi_get_device_id);

static int spi_match_device(struct device *dev, struct device_driver *drv)
{
	const struct spi_device	*spi = to_spi_device(dev);
	const struct spi_driver	*sdrv = to_spi_driver(drv);

	/* Attempt an OF style match */
	if (of_driver_match_device(dev, drv))
		return 1;

	/* Then try ACPI */
	if (acpi_driver_match_device(dev, drv))
		return 1;

	if (sdrv->id_table)
		return !!spi_match_id(sdrv->id_table, spi);

	return strcmp(spi->modalias, drv->name) == 0;
}

static int spi_uevent(struct device *dev, struct kobj_uevent_env *env)
{
	const struct spi_device		*spi = to_spi_device(dev);
	int rc;

	rc = acpi_device_uevent_modalias(dev, env);
	if (rc != -ENODEV)
		return rc;

	add_uevent_var(env, "MODALIAS=%s%s", SPI_MODULE_PREFIX, spi->modalias);
	return 0;
}

#ifdef CONFIG_PM_SLEEP
static int spi_legacy_suspend(struct device *dev, pm_message_t message)
{
	int			value = 0;
	struct spi_driver	*drv = to_spi_driver(dev->driver);

	/* suspend will stop irqs and dma; no more i/o */
	if (drv) {
		if (drv->suspend)
			value = drv->suspend(to_spi_device(dev), message);
		else
			dev_dbg(dev, "... can't suspend\n");
	}
	return value;
}

static int spi_legacy_resume(struct device *dev)
{
	int			value = 0;
	struct spi_driver	*drv = to_spi_driver(dev->driver);

	/* resume may restart the i/o queue */
	if (drv) {
		if (drv->resume)
			value = drv->resume(to_spi_device(dev));
		else
			dev_dbg(dev, "... can't resume\n");
	}
	return value;
}

static int spi_pm_suspend(struct device *dev)
{
	const struct dev_pm_ops *pm = dev->driver ? dev->driver->pm : NULL;

	if (pm)
		return pm_generic_suspend(dev);
	else
		return spi_legacy_suspend(dev, PMSG_SUSPEND);
}

static int spi_pm_resume(struct device *dev)
{
	const struct dev_pm_ops *pm = dev->driver ? dev->driver->pm : NULL;

	if (pm)
		return pm_generic_resume(dev);
	else
		return spi_legacy_resume(dev);
}

static int spi_pm_freeze(struct device *dev)
{
	const struct dev_pm_ops *pm = dev->driver ? dev->driver->pm : NULL;

	if (pm)
		return pm_generic_freeze(dev);
	else
		return spi_legacy_suspend(dev, PMSG_FREEZE);
}

static int spi_pm_thaw(struct device *dev)
{
	const struct dev_pm_ops *pm = dev->driver ? dev->driver->pm : NULL;

	if (pm)
		return pm_generic_thaw(dev);
	else
		return spi_legacy_resume(dev);
}

static int spi_pm_poweroff(struct device *dev)
{
	const struct dev_pm_ops *pm = dev->driver ? dev->driver->pm : NULL;

	if (pm)
		return pm_generic_poweroff(dev);
	else
		return spi_legacy_suspend(dev, PMSG_HIBERNATE);
}

static int spi_pm_restore(struct device *dev)
{
	const struct dev_pm_ops *pm = dev->driver ? dev->driver->pm : NULL;

	if (pm)
		return pm_generic_restore(dev);
	else
		return spi_legacy_resume(dev);
}
#else
#define spi_pm_suspend	NULL
#define spi_pm_resume	NULL
#define spi_pm_freeze	NULL
#define spi_pm_thaw	NULL
#define spi_pm_poweroff	NULL
#define spi_pm_restore	NULL
#endif

static const struct dev_pm_ops spi_pm = {
	.suspend = spi_pm_suspend,
	.resume = spi_pm_resume,
	.freeze = spi_pm_freeze,
	.thaw = spi_pm_thaw,
	.poweroff = spi_pm_poweroff,
	.restore = spi_pm_restore,
	SET_RUNTIME_PM_OPS(
		pm_generic_runtime_suspend,
		pm_generic_runtime_resume,
		NULL
	)
};

struct bus_type spi_bus_type = {
	.name		= "spi",
	.dev_groups	= spi_dev_groups,
	.match		= spi_match_device,
	.uevent		= spi_uevent,
	.pm		= &spi_pm,
};
EXPORT_SYMBOL_GPL(spi_bus_type);


static int spi_drv_probe(struct device *dev)
{
	const struct spi_driver		*sdrv = to_spi_driver(dev->driver);
	int ret;

	acpi_dev_pm_attach(dev, true);
	ret = sdrv->probe(to_spi_device(dev));
	if (ret)
		acpi_dev_pm_detach(dev, true);

	return ret;
}

static int spi_drv_remove(struct device *dev)
{
	const struct spi_driver		*sdrv = to_spi_driver(dev->driver);
	int ret;

	ret = sdrv->remove(to_spi_device(dev));
	acpi_dev_pm_detach(dev, true);

	return ret;
}

static void spi_drv_shutdown(struct device *dev)
{
	const struct spi_driver		*sdrv = to_spi_driver(dev->driver);

	sdrv->shutdown(to_spi_device(dev));
}

/**
 * spi_register_driver - register a SPI driver
 * @sdrv: the driver to register
 * Context: can sleep
 */
int spi_register_driver(struct spi_driver *sdrv)
{
	sdrv->driver.bus = &spi_bus_type;
	if (sdrv->probe)
		sdrv->driver.probe = spi_drv_probe;
	if (sdrv->remove)
		sdrv->driver.remove = spi_drv_remove;
	if (sdrv->shutdown)
		sdrv->driver.shutdown = spi_drv_shutdown;
	return driver_register(&sdrv->driver);
}
EXPORT_SYMBOL_GPL(spi_register_driver);

/*-------------------------------------------------------------------------*/

/* SPI devices should normally not be created by SPI device drivers; that
 * would make them board-specific.  Similarly with SPI master drivers.
 * Device registration normally goes into like arch/.../mach.../board-YYY.c
 * with other readonly (flashable) information about mainboard devices.
 */

struct boardinfo {
	struct list_head	list;
	struct spi_board_info	board_info;
};

static LIST_HEAD(board_list);
static LIST_HEAD(spi_master_list);

/*
 * Used to protect add/del opertion for board_info list and
 * spi_master list, and their matching process
 */
static DEFINE_MUTEX(board_lock);

/**
 * spi_alloc_device - Allocate a new SPI device
 * @master: Controller to which device is connected
 * Context: can sleep
 *
 * Allows a driver to allocate and initialize a spi_device without
 * registering it immediately.  This allows a driver to directly
 * fill the spi_device with device parameters before calling
 * spi_add_device() on it.
 *
 * Caller is responsible to call spi_add_device() on the returned
 * spi_device structure to add it to the SPI master.  If the caller
 * needs to discard the spi_device without adding it, then it should
 * call spi_dev_put() on it.
 *
 * Returns a pointer to the new device, or NULL.
 */
struct spi_device *spi_alloc_device(struct spi_master *master)
{
	struct spi_device	*spi;
	struct device		*dev = master->dev.parent;

	if (!spi_master_get(master))
		return NULL;

	spi = kzalloc(sizeof(*spi), GFP_KERNEL);
	if (!spi) {
		dev_err(dev, "cannot alloc spi_device\n");
		spi_master_put(master);
		return NULL;
	}

	spi->master = master;
	spi->dev.parent = &master->dev;
	spi->dev.bus = &spi_bus_type;
	spi->dev.release = spidev_release;
	spi->cs_gpio = -ENOENT;
	device_initialize(&spi->dev);
	return spi;
}
EXPORT_SYMBOL_GPL(spi_alloc_device);

static void spi_dev_set_name(struct spi_device *spi)
{
	struct acpi_device *adev = ACPI_COMPANION(&spi->dev);

	if (adev) {
		dev_set_name(&spi->dev, "spi-%s", acpi_dev_name(adev));
		return;
	}

	dev_set_name(&spi->dev, "%s.%u", dev_name(&spi->master->dev),
		     spi->chip_select);
}

static int spi_dev_check(struct device *dev, void *data)
{
	struct spi_device *spi = to_spi_device(dev);
	struct spi_device *new_spi = data;

	if (spi->master == new_spi->master &&
	    spi->chip_select == new_spi->chip_select)
		return -EBUSY;
	return 0;
}

/**
 * spi_add_device - Add spi_device allocated with spi_alloc_device
 * @spi: spi_device to register
 *
 * Companion function to spi_alloc_device.  Devices allocated with
 * spi_alloc_device can be added onto the spi bus with this function.
 *
 * Returns 0 on success; negative errno on failure
 */
int spi_add_device(struct spi_device *spi)
{
	static DEFINE_MUTEX(spi_add_lock);
	struct spi_master *master = spi->master;
	struct device *dev = master->dev.parent;
	int status;

	/* Chipselects are numbered 0..max; validate. */
	if (spi->chip_select >= master->num_chipselect) {
		dev_err(dev, "cs%d >= max %d\n",
			spi->chip_select,
			master->num_chipselect);
		return -EINVAL;
	}

	/* Set the bus ID string */
	spi_dev_set_name(spi);

	/* We need to make sure there's no other device with this
	 * chipselect **BEFORE** we call setup(), else we'll trash
	 * its configuration.  Lock against concurrent add() calls.
	 */
	mutex_lock(&spi_add_lock);

	status = bus_for_each_dev(&spi_bus_type, NULL, spi, spi_dev_check);
	if (status) {
		dev_err(dev, "chipselect %d already in use\n",
				spi->chip_select);
		goto done;
	}

	if (master->cs_gpios)
		spi->cs_gpio = master->cs_gpios[spi->chip_select];

	/* Drivers may modify this initial i/o setup, but will
	 * normally rely on the device being setup.  Devices
	 * using SPI_CS_HIGH can't coexist well otherwise...
	 */
	status = spi_setup(spi);
	if (status < 0) {
		dev_err(dev, "can't setup %s, status %d\n",
				dev_name(&spi->dev), status);
		goto done;
	}

	/* Device may be bound to an active driver when this returns */
	status = device_add(&spi->dev);
	if (status < 0)
		dev_err(dev, "can't add %s, status %d\n",
				dev_name(&spi->dev), status);
	else
		dev_dbg(dev, "registered child %s\n", dev_name(&spi->dev));

done:
	mutex_unlock(&spi_add_lock);
	return status;
}
EXPORT_SYMBOL_GPL(spi_add_device);

/**
 * spi_new_device - instantiate one new SPI device
 * @master: Controller to which device is connected
 * @chip: Describes the SPI device
 * Context: can sleep
 *
 * On typical mainboards, this is purely internal; and it's not needed
 * after board init creates the hard-wired devices.  Some development
 * platforms may not be able to use spi_register_board_info though, and
 * this is exported so that for example a USB or parport based adapter
 * driver could add devices (which it would learn about out-of-band).
 *
 * Returns the new device, or NULL.
 */
struct spi_device *spi_new_device(struct spi_master *master,
				  struct spi_board_info *chip)
{
	struct spi_device	*proxy;
	int			status;

	/* NOTE:  caller did any chip->bus_num checks necessary.
	 *
	 * Also, unless we change the return value convention to use
	 * error-or-pointer (not NULL-or-pointer), troubleshootability
	 * suggests syslogged diagnostics are best here (ugh).
	 */

	proxy = spi_alloc_device(master);
	if (!proxy)
		return NULL;

	WARN_ON(strlen(chip->modalias) >= sizeof(proxy->modalias));

	proxy->chip_select = chip->chip_select;
	proxy->max_speed_hz = chip->max_speed_hz;
	proxy->mode = chip->mode;
	proxy->irq = chip->irq;
	strlcpy(proxy->modalias, chip->modalias, sizeof(proxy->modalias));
	proxy->dev.platform_data = (void *) chip->platform_data;
	proxy->controller_data = chip->controller_data;
	proxy->controller_state = NULL;

	status = spi_add_device(proxy);
	if (status < 0) {
		spi_dev_put(proxy);
		return NULL;
	}

	return proxy;
}
EXPORT_SYMBOL_GPL(spi_new_device);

static void spi_match_master_to_boardinfo(struct spi_master *master,
				struct spi_board_info *bi)
{
	struct spi_device *dev;

	if (master->bus_num != bi->bus_num)
		return;

	dev = spi_new_device(master, bi);
	if (!dev)
		dev_err(master->dev.parent, "can't create new device for %s\n",
			bi->modalias);
}

/**
 * spi_register_board_info - register SPI devices for a given board
 * @info: array of chip descriptors
 * @n: how many descriptors are provided
 * Context: can sleep
 *
 * Board-specific early init code calls this (probably during arch_initcall)
 * with segments of the SPI device table.  Any device nodes are created later,
 * after the relevant parent SPI controller (bus_num) is defined.  We keep
 * this table of devices forever, so that reloading a controller driver will
 * not make Linux forget about these hard-wired devices.
 *
 * Other code can also call this, e.g. a particular add-on board might provide
 * SPI devices through its expansion connector, so code initializing that board
 * would naturally declare its SPI devices.
 *
 * The board info passed can safely be __initdata ... but be careful of
 * any embedded pointers (platform_data, etc), they're copied as-is.
 */
int spi_register_board_info(struct spi_board_info const *info, unsigned n)
{
	struct boardinfo *bi;
	int i;

	bi = kzalloc(n * sizeof(*bi), GFP_KERNEL);
	if (!bi)
		return -ENOMEM;

	for (i = 0; i < n; i++, bi++, info++) {
		struct spi_master *master;

		memcpy(&bi->board_info, info, sizeof(*info));
		mutex_lock(&board_lock);
		list_add_tail(&bi->list, &board_list);
		list_for_each_entry(master, &spi_master_list, list)
			spi_match_master_to_boardinfo(master, &bi->board_info);
		mutex_unlock(&board_lock);
	}

	return 0;
}

/*-------------------------------------------------------------------------*/

static void spi_set_cs(struct spi_device *spi, bool enable)
{
	if (spi->mode & SPI_CS_HIGH)
		enable = !enable;

	if (spi->cs_gpio >= 0)
		gpio_set_value(spi->cs_gpio, !enable);
	else if (spi->master->set_cs)
		spi->master->set_cs(spi, !enable);
}

#ifdef CONFIG_HAS_DMA
static int spi_map_buf(struct spi_master *master, struct device *dev,
		       struct sg_table *sgt, void *buf, size_t len,
		       enum dma_data_direction dir)
{
	const bool vmalloced_buf = is_vmalloc_addr(buf);
	const int desc_len = vmalloced_buf ? PAGE_SIZE : master->max_dma_len;
	const int sgs = DIV_ROUND_UP(len, desc_len);
	struct page *vm_page;
	void *sg_buf;
	size_t min;
	int i, ret;

	ret = sg_alloc_table(sgt, sgs, GFP_KERNEL);
	if (ret != 0)
		return ret;

	for (i = 0; i < sgs; i++) {
		min = min_t(size_t, len, desc_len);

		if (vmalloced_buf) {
			vm_page = vmalloc_to_page(buf);
			if (!vm_page) {
				sg_free_table(sgt);
				return -ENOMEM;
			}
			sg_buf = page_address(vm_page) +
				((size_t)buf & ~PAGE_MASK);
		} else {
			sg_buf = buf;
		}

		sg_set_buf(&sgt->sgl[i], sg_buf, min);

		buf += min;
		len -= min;
	}

	ret = dma_map_sg(dev, sgt->sgl, sgt->nents, dir);
	if (ret < 0) {
		sg_free_table(sgt);
		return ret;
	}

	sgt->nents = ret;

	return 0;
}

static void spi_unmap_buf(struct spi_master *master, struct device *dev,
			  struct sg_table *sgt, enum dma_data_direction dir)
{
	if (sgt->orig_nents) {
		dma_unmap_sg(dev, sgt->sgl, sgt->orig_nents, dir);
		sg_free_table(sgt);
	}
}

static int __spi_map_msg(struct spi_master *master, struct spi_message *msg)
{
	struct device *tx_dev, *rx_dev;
	struct spi_transfer *xfer;
	int ret;

	if (!master->can_dma)
		return 0;

	tx_dev = &master->dma_tx->dev->device;
	rx_dev = &master->dma_rx->dev->device;

	list_for_each_entry(xfer, &msg->transfers, transfer_list) {
		if (!master->can_dma(master, msg->spi, xfer))
			continue;

		if (xfer->tx_buf != NULL) {
			ret = spi_map_buf(master, tx_dev, &xfer->tx_sg,
					  (void *)xfer->tx_buf, xfer->len,
					  DMA_TO_DEVICE);
			if (ret != 0)
				return ret;
		}

		if (xfer->rx_buf != NULL) {
			ret = spi_map_buf(master, rx_dev, &xfer->rx_sg,
					  xfer->rx_buf, xfer->len,
					  DMA_FROM_DEVICE);
			if (ret != 0) {
				spi_unmap_buf(master, tx_dev, &xfer->tx_sg,
					      DMA_TO_DEVICE);
				return ret;
			}
		}
	}

	master->cur_msg_mapped = true;

	return 0;
}

static int spi_unmap_msg(struct spi_master *master, struct spi_message *msg)
{
	struct spi_transfer *xfer;
	struct device *tx_dev, *rx_dev;

	if (!master->cur_msg_mapped || !master->can_dma)
		return 0;

	tx_dev = &master->dma_tx->dev->device;
	rx_dev = &master->dma_rx->dev->device;

	list_for_each_entry(xfer, &msg->transfers, transfer_list) {
		if (!master->can_dma(master, msg->spi, xfer))
			continue;

		spi_unmap_buf(master, rx_dev, &xfer->rx_sg, DMA_FROM_DEVICE);
		spi_unmap_buf(master, tx_dev, &xfer->tx_sg, DMA_TO_DEVICE);
	}

	return 0;
}
#else /* !CONFIG_HAS_DMA */
static inline int __spi_map_msg(struct spi_master *master,
				struct spi_message *msg)
{
	return 0;
}

static inline int spi_unmap_msg(struct spi_master *master,
				struct spi_message *msg)
{
	return 0;
}
#endif /* !CONFIG_HAS_DMA */

static int spi_map_msg(struct spi_master *master, struct spi_message *msg)
{
	struct spi_transfer *xfer;
	void *tmp;
	unsigned int max_tx, max_rx;

	if (master->flags & (SPI_MASTER_MUST_RX | SPI_MASTER_MUST_TX)) {
		max_tx = 0;
		max_rx = 0;

		list_for_each_entry(xfer, &msg->transfers, transfer_list) {
			if ((master->flags & SPI_MASTER_MUST_TX) &&
			    !xfer->tx_buf)
				max_tx = max(xfer->len, max_tx);
			if ((master->flags & SPI_MASTER_MUST_RX) &&
			    !xfer->rx_buf)
				max_rx = max(xfer->len, max_rx);
		}

		if (max_tx) {
			tmp = krealloc(master->dummy_tx, max_tx,
				       GFP_KERNEL | GFP_DMA);
			if (!tmp)
				return -ENOMEM;
			master->dummy_tx = tmp;
			memset(tmp, 0, max_tx);
		}

		if (max_rx) {
			tmp = krealloc(master->dummy_rx, max_rx,
				       GFP_KERNEL | GFP_DMA);
			if (!tmp)
				return -ENOMEM;
			master->dummy_rx = tmp;
		}

		if (max_tx || max_rx) {
			list_for_each_entry(xfer, &msg->transfers,
					    transfer_list) {
				if (!xfer->tx_buf)
					xfer->tx_buf = master->dummy_tx;
				if (!xfer->rx_buf)
					xfer->rx_buf = master->dummy_rx;
			}
		}
	}

	return __spi_map_msg(master, msg);
}

/*
 * spi_transfer_one_message - Default implementation of transfer_one_message()
 *
 * This is a standard implementation of transfer_one_message() for
 * drivers which impelment a transfer_one() operation.  It provides
 * standard handling of delays and chip select management.
 */
static int spi_transfer_one_message(struct spi_master *master,
				    struct spi_message *msg)
{
	struct spi_transfer *xfer;
	bool keep_cs = false;
	int ret = 0;
	int ms = 1;

	spi_set_cs(msg->spi, true);

	list_for_each_entry(xfer, &msg->transfers, transfer_list) {
		trace_spi_transfer_start(msg, xfer);

		reinit_completion(&master->xfer_completion);

		ret = master->transfer_one(master, msg->spi, xfer);
		if (ret < 0) {
			dev_err(&msg->spi->dev,
				"SPI transfer failed: %d\n", ret);
			goto out;
		}

		if (ret > 0) {
			ret = 0;
			ms = xfer->len * 8 * 1000 / xfer->speed_hz;
<<<<<<< HEAD
			ms += ms + 100; /* some tolerance */
=======
			ms += 10; /* some tolerance */
>>>>>>> 1860e379

			ms = wait_for_completion_timeout(&master->xfer_completion,
							 msecs_to_jiffies(ms));
		}

		if (ms == 0) {
			dev_err(&msg->spi->dev, "SPI transfer timed out\n");
			msg->status = -ETIMEDOUT;
		}

		trace_spi_transfer_stop(msg, xfer);

		if (msg->status != -EINPROGRESS)
			goto out;

		if (xfer->delay_usecs)
			udelay(xfer->delay_usecs);

		if (xfer->cs_change) {
			if (list_is_last(&xfer->transfer_list,
					 &msg->transfers)) {
				keep_cs = true;
			} else {
				spi_set_cs(msg->spi, false);
				udelay(10);
				spi_set_cs(msg->spi, true);
			}
		}

		msg->actual_length += xfer->len;
	}

out:
	if (ret != 0 || !keep_cs)
		spi_set_cs(msg->spi, false);

	if (msg->status == -EINPROGRESS)
		msg->status = ret;

	spi_finalize_current_message(master);

	return ret;
}

/**
 * spi_finalize_current_transfer - report completion of a transfer
 *
 * Called by SPI drivers using the core transfer_one_message()
 * implementation to notify it that the current interrupt driven
 * transfer has finished and the next one may be scheduled.
 */
void spi_finalize_current_transfer(struct spi_master *master)
{
	complete(&master->xfer_completion);
}
EXPORT_SYMBOL_GPL(spi_finalize_current_transfer);

/**
 * spi_pump_messages - kthread work function which processes spi message queue
 * @work: pointer to kthread work struct contained in the master struct
 *
 * This function checks if there is any spi message in the queue that
 * needs processing and if so call out to the driver to initialize hardware
 * and transfer each message.
 *
 */
static void spi_pump_messages(struct kthread_work *work)
{
	struct spi_master *master =
		container_of(work, struct spi_master, pump_messages);
	unsigned long flags;
	bool was_busy = false;
	int ret;

	/* Lock queue and check for queue work */
	spin_lock_irqsave(&master->queue_lock, flags);
	if (list_empty(&master->queue) || !master->running) {
		if (!master->busy) {
			spin_unlock_irqrestore(&master->queue_lock, flags);
			return;
		}
		master->busy = false;
		spin_unlock_irqrestore(&master->queue_lock, flags);
		kfree(master->dummy_rx);
		master->dummy_rx = NULL;
		kfree(master->dummy_tx);
		master->dummy_tx = NULL;
		if (master->unprepare_transfer_hardware &&
		    master->unprepare_transfer_hardware(master))
			dev_err(&master->dev,
				"failed to unprepare transfer hardware\n");
		if (master->auto_runtime_pm) {
			pm_runtime_mark_last_busy(master->dev.parent);
			pm_runtime_put_autosuspend(master->dev.parent);
		}
		trace_spi_master_idle(master);
		return;
	}

	/* Make sure we are not already running a message */
	if (master->cur_msg) {
		spin_unlock_irqrestore(&master->queue_lock, flags);
		return;
	}
	/* Extract head of queue */
	master->cur_msg =
		list_first_entry(&master->queue, struct spi_message, queue);

	list_del_init(&master->cur_msg->queue);
	if (master->busy)
		was_busy = true;
	else
		master->busy = true;
	spin_unlock_irqrestore(&master->queue_lock, flags);

	if (!was_busy && master->auto_runtime_pm) {
		ret = pm_runtime_get_sync(master->dev.parent);
		if (ret < 0) {
			dev_err(&master->dev, "Failed to power device: %d\n",
				ret);
			return;
		}
	}

	if (!was_busy)
		trace_spi_master_busy(master);

	if (!was_busy && master->prepare_transfer_hardware) {
		ret = master->prepare_transfer_hardware(master);
		if (ret) {
			dev_err(&master->dev,
				"failed to prepare transfer hardware\n");

			if (master->auto_runtime_pm)
				pm_runtime_put(master->dev.parent);
			return;
		}
	}

	trace_spi_message_start(master->cur_msg);

	if (master->prepare_message) {
		ret = master->prepare_message(master, master->cur_msg);
		if (ret) {
			dev_err(&master->dev,
				"failed to prepare message: %d\n", ret);
			master->cur_msg->status = ret;
			spi_finalize_current_message(master);
			return;
		}
		master->cur_msg_prepared = true;
	}

	ret = spi_map_msg(master, master->cur_msg);
	if (ret) {
		master->cur_msg->status = ret;
		spi_finalize_current_message(master);
		return;
	}

	ret = master->transfer_one_message(master, master->cur_msg);
	if (ret) {
		dev_err(&master->dev,
			"failed to transfer one message from queue\n");
		return;
	}
}

static int spi_init_queue(struct spi_master *master)
{
	struct sched_param param = { .sched_priority = MAX_RT_PRIO - 1 };

	INIT_LIST_HEAD(&master->queue);
	spin_lock_init(&master->queue_lock);

	master->running = false;
	master->busy = false;

	init_kthread_worker(&master->kworker);
	master->kworker_task = kthread_run(kthread_worker_fn,
					   &master->kworker, "%s",
					   dev_name(&master->dev));
	if (IS_ERR(master->kworker_task)) {
		dev_err(&master->dev, "failed to create message pump task\n");
		return -ENOMEM;
	}
	init_kthread_work(&master->pump_messages, spi_pump_messages);

	/*
	 * Master config will indicate if this controller should run the
	 * message pump with high (realtime) priority to reduce the transfer
	 * latency on the bus by minimising the delay between a transfer
	 * request and the scheduling of the message pump thread. Without this
	 * setting the message pump thread will remain at default priority.
	 */
	if (master->rt) {
		dev_info(&master->dev,
			"will run message pump with realtime priority\n");
		sched_setscheduler(master->kworker_task, SCHED_FIFO, &param);
	}

	return 0;
}

/**
 * spi_get_next_queued_message() - called by driver to check for queued
 * messages
 * @master: the master to check for queued messages
 *
 * If there are more messages in the queue, the next message is returned from
 * this call.
 */
struct spi_message *spi_get_next_queued_message(struct spi_master *master)
{
	struct spi_message *next;
	unsigned long flags;

	/* get a pointer to the next message, if any */
	spin_lock_irqsave(&master->queue_lock, flags);
	next = list_first_entry_or_null(&master->queue, struct spi_message,
					queue);
	spin_unlock_irqrestore(&master->queue_lock, flags);

	return next;
}
EXPORT_SYMBOL_GPL(spi_get_next_queued_message);

/**
 * spi_finalize_current_message() - the current message is complete
 * @master: the master to return the message to
 *
 * Called by the driver to notify the core that the message in the front of the
 * queue is complete and can be removed from the queue.
 */
void spi_finalize_current_message(struct spi_master *master)
{
	struct spi_message *mesg;
	unsigned long flags;
	int ret;

	spin_lock_irqsave(&master->queue_lock, flags);
	mesg = master->cur_msg;
	master->cur_msg = NULL;

	queue_kthread_work(&master->kworker, &master->pump_messages);
	spin_unlock_irqrestore(&master->queue_lock, flags);

	spi_unmap_msg(master, mesg);

	if (master->cur_msg_prepared && master->unprepare_message) {
		ret = master->unprepare_message(master, mesg);
		if (ret) {
			dev_err(&master->dev,
				"failed to unprepare message: %d\n", ret);
		}
	}
	master->cur_msg_prepared = false;

	mesg->state = NULL;
	if (mesg->complete)
		mesg->complete(mesg->context);

	trace_spi_message_done(mesg);
}
EXPORT_SYMBOL_GPL(spi_finalize_current_message);

static int spi_start_queue(struct spi_master *master)
{
	unsigned long flags;

	spin_lock_irqsave(&master->queue_lock, flags);

	if (master->running || master->busy) {
		spin_unlock_irqrestore(&master->queue_lock, flags);
		return -EBUSY;
	}

	master->running = true;
	master->cur_msg = NULL;
	spin_unlock_irqrestore(&master->queue_lock, flags);

	queue_kthread_work(&master->kworker, &master->pump_messages);

	return 0;
}

static int spi_stop_queue(struct spi_master *master)
{
	unsigned long flags;
	unsigned limit = 500;
	int ret = 0;

	spin_lock_irqsave(&master->queue_lock, flags);

	/*
	 * This is a bit lame, but is optimized for the common execution path.
	 * A wait_queue on the master->busy could be used, but then the common
	 * execution path (pump_messages) would be required to call wake_up or
	 * friends on every SPI message. Do this instead.
	 */
	while ((!list_empty(&master->queue) || master->busy) && limit--) {
		spin_unlock_irqrestore(&master->queue_lock, flags);
		usleep_range(10000, 11000);
		spin_lock_irqsave(&master->queue_lock, flags);
	}

	if (!list_empty(&master->queue) || master->busy)
		ret = -EBUSY;
	else
		master->running = false;

	spin_unlock_irqrestore(&master->queue_lock, flags);

	if (ret) {
		dev_warn(&master->dev,
			 "could not stop message queue\n");
		return ret;
	}
	return ret;
}

static int spi_destroy_queue(struct spi_master *master)
{
	int ret;

	ret = spi_stop_queue(master);

	/*
	 * flush_kthread_worker will block until all work is done.
	 * If the reason that stop_queue timed out is that the work will never
	 * finish, then it does no good to call flush/stop thread, so
	 * return anyway.
	 */
	if (ret) {
		dev_err(&master->dev, "problem destroying queue\n");
		return ret;
	}

	flush_kthread_worker(&master->kworker);
	kthread_stop(master->kworker_task);

	return 0;
}

/**
 * spi_queued_transfer - transfer function for queued transfers
 * @spi: spi device which is requesting transfer
 * @msg: spi message which is to handled is queued to driver queue
 */
static int spi_queued_transfer(struct spi_device *spi, struct spi_message *msg)
{
	struct spi_master *master = spi->master;
	unsigned long flags;

	spin_lock_irqsave(&master->queue_lock, flags);

	if (!master->running) {
		spin_unlock_irqrestore(&master->queue_lock, flags);
		return -ESHUTDOWN;
	}
	msg->actual_length = 0;
	msg->status = -EINPROGRESS;

	list_add_tail(&msg->queue, &master->queue);
	if (!master->busy)
		queue_kthread_work(&master->kworker, &master->pump_messages);

	spin_unlock_irqrestore(&master->queue_lock, flags);
	return 0;
}

static int spi_master_initialize_queue(struct spi_master *master)
{
	int ret;

	master->transfer = spi_queued_transfer;
	if (!master->transfer_one_message)
		master->transfer_one_message = spi_transfer_one_message;

	/* Initialize and start queue */
	ret = spi_init_queue(master);
	if (ret) {
		dev_err(&master->dev, "problem initializing queue\n");
		goto err_init_queue;
	}
	master->queued = true;
	ret = spi_start_queue(master);
	if (ret) {
		dev_err(&master->dev, "problem starting queue\n");
		goto err_start_queue;
	}

	return 0;

err_start_queue:
	spi_destroy_queue(master);
err_init_queue:
	return ret;
}

/*-------------------------------------------------------------------------*/

#if defined(CONFIG_OF)
/**
 * of_register_spi_devices() - Register child devices onto the SPI bus
 * @master:	Pointer to spi_master device
 *
 * Registers an spi_device for each child node of master node which has a 'reg'
 * property.
 */
static void of_register_spi_devices(struct spi_master *master)
{
	struct spi_device *spi;
	struct device_node *nc;
	int rc;
	u32 value;

	if (!master->dev.of_node)
		return;

	for_each_available_child_of_node(master->dev.of_node, nc) {
		/* Alloc an spi_device */
		spi = spi_alloc_device(master);
		if (!spi) {
			dev_err(&master->dev, "spi_device alloc error for %s\n",
				nc->full_name);
			spi_dev_put(spi);
			continue;
		}

		/* Select device driver */
		if (of_modalias_node(nc, spi->modalias,
				     sizeof(spi->modalias)) < 0) {
			dev_err(&master->dev, "cannot find modalias for %s\n",
				nc->full_name);
			spi_dev_put(spi);
			continue;
		}

		/* Device address */
		rc = of_property_read_u32(nc, "reg", &value);
		if (rc) {
			dev_err(&master->dev, "%s has no valid 'reg' property (%d)\n",
				nc->full_name, rc);
			spi_dev_put(spi);
			continue;
		}
		spi->chip_select = value;

		/* Mode (clock phase/polarity/etc.) */
		if (of_find_property(nc, "spi-cpha", NULL))
			spi->mode |= SPI_CPHA;
		if (of_find_property(nc, "spi-cpol", NULL))
			spi->mode |= SPI_CPOL;
		if (of_find_property(nc, "spi-cs-high", NULL))
			spi->mode |= SPI_CS_HIGH;
		if (of_find_property(nc, "spi-3wire", NULL))
			spi->mode |= SPI_3WIRE;

		/* Device DUAL/QUAD mode */
		if (!of_property_read_u32(nc, "spi-tx-bus-width", &value)) {
			switch (value) {
			case 1:
				break;
			case 2:
				spi->mode |= SPI_TX_DUAL;
				break;
			case 4:
				spi->mode |= SPI_TX_QUAD;
				break;
			default:
				dev_err(&master->dev,
					"spi-tx-bus-width %d not supported\n",
					value);
				spi_dev_put(spi);
				continue;
			}
		}

		if (!of_property_read_u32(nc, "spi-rx-bus-width", &value)) {
			switch (value) {
			case 1:
				break;
			case 2:
				spi->mode |= SPI_RX_DUAL;
				break;
			case 4:
				spi->mode |= SPI_RX_QUAD;
				break;
			default:
				dev_err(&master->dev,
					"spi-rx-bus-width %d not supported\n",
					value);
				spi_dev_put(spi);
				continue;
			}
		}

		/* Device speed */
		rc = of_property_read_u32(nc, "spi-max-frequency", &value);
		if (rc) {
			dev_err(&master->dev, "%s has no valid 'spi-max-frequency' property (%d)\n",
				nc->full_name, rc);
			spi_dev_put(spi);
			continue;
		}
		spi->max_speed_hz = value;

		/* IRQ */
		spi->irq = irq_of_parse_and_map(nc, 0);

		/* Store a pointer to the node in the device structure */
		of_node_get(nc);
		spi->dev.of_node = nc;

		/* Register the new device */
		request_module("%s%s", SPI_MODULE_PREFIX, spi->modalias);
		rc = spi_add_device(spi);
		if (rc) {
			dev_err(&master->dev, "spi_device register error %s\n",
				nc->full_name);
			spi_dev_put(spi);
		}

	}
}
#else
static void of_register_spi_devices(struct spi_master *master) { }
#endif

#ifdef CONFIG_ACPI
static int acpi_spi_add_resource(struct acpi_resource *ares, void *data)
{
	struct spi_device *spi = data;

	if (ares->type == ACPI_RESOURCE_TYPE_SERIAL_BUS) {
		struct acpi_resource_spi_serialbus *sb;

		sb = &ares->data.spi_serial_bus;
		if (sb->type == ACPI_RESOURCE_SERIAL_TYPE_SPI) {
			spi->chip_select = sb->device_selection;
			spi->max_speed_hz = sb->connection_speed;

			if (sb->clock_phase == ACPI_SPI_SECOND_PHASE)
				spi->mode |= SPI_CPHA;
			if (sb->clock_polarity == ACPI_SPI_START_HIGH)
				spi->mode |= SPI_CPOL;
			if (sb->device_polarity == ACPI_SPI_ACTIVE_HIGH)
				spi->mode |= SPI_CS_HIGH;
		}
	} else if (spi->irq < 0) {
		struct resource r;

		if (acpi_dev_resource_interrupt(ares, 0, &r))
			spi->irq = r.start;
	}

	/* Always tell the ACPI core to skip this resource */
	return 1;
}

static acpi_status acpi_spi_add_device(acpi_handle handle, u32 level,
				       void *data, void **return_value)
{
	struct spi_master *master = data;
	struct list_head resource_list;
	struct acpi_device *adev;
	struct spi_device *spi;
	int ret;

	if (acpi_bus_get_device(handle, &adev))
		return AE_OK;
	if (acpi_bus_get_status(adev) || !adev->status.present)
		return AE_OK;

	spi = spi_alloc_device(master);
	if (!spi) {
		dev_err(&master->dev, "failed to allocate SPI device for %s\n",
			dev_name(&adev->dev));
		return AE_NO_MEMORY;
	}

	ACPI_COMPANION_SET(&spi->dev, adev);
	spi->irq = -1;

	INIT_LIST_HEAD(&resource_list);
	ret = acpi_dev_get_resources(adev, &resource_list,
				     acpi_spi_add_resource, spi);
	acpi_dev_free_resource_list(&resource_list);

	if (ret < 0 || !spi->max_speed_hz) {
		spi_dev_put(spi);
		return AE_OK;
	}

	adev->power.flags.ignore_parent = true;
	strlcpy(spi->modalias, acpi_device_hid(adev), sizeof(spi->modalias));
	if (spi_add_device(spi)) {
		adev->power.flags.ignore_parent = false;
		dev_err(&master->dev, "failed to add SPI device %s from ACPI\n",
			dev_name(&adev->dev));
		spi_dev_put(spi);
	}

	return AE_OK;
}

static void acpi_register_spi_devices(struct spi_master *master)
{
	acpi_status status;
	acpi_handle handle;

	handle = ACPI_HANDLE(master->dev.parent);
	if (!handle)
		return;

	status = acpi_walk_namespace(ACPI_TYPE_DEVICE, handle, 1,
				     acpi_spi_add_device, NULL,
				     master, NULL);
	if (ACPI_FAILURE(status))
		dev_warn(&master->dev, "failed to enumerate SPI slaves\n");
}
#else
static inline void acpi_register_spi_devices(struct spi_master *master) {}
#endif /* CONFIG_ACPI */

static void spi_master_release(struct device *dev)
{
	struct spi_master *master;

	master = container_of(dev, struct spi_master, dev);
	kfree(master);
}

static struct class spi_master_class = {
	.name		= "spi_master",
	.owner		= THIS_MODULE,
	.dev_release	= spi_master_release,
};



/**
 * spi_alloc_master - allocate SPI master controller
 * @dev: the controller, possibly using the platform_bus
 * @size: how much zeroed driver-private data to allocate; the pointer to this
 *	memory is in the driver_data field of the returned device,
 *	accessible with spi_master_get_devdata().
 * Context: can sleep
 *
 * This call is used only by SPI master controller drivers, which are the
 * only ones directly touching chip registers.  It's how they allocate
 * an spi_master structure, prior to calling spi_register_master().
 *
 * This must be called from context that can sleep.  It returns the SPI
 * master structure on success, else NULL.
 *
 * The caller is responsible for assigning the bus number and initializing
 * the master's methods before calling spi_register_master(); and (after errors
 * adding the device) calling spi_master_put() and kfree() to prevent a memory
 * leak.
 */
struct spi_master *spi_alloc_master(struct device *dev, unsigned size)
{
	struct spi_master	*master;

	if (!dev)
		return NULL;

	master = kzalloc(size + sizeof(*master), GFP_KERNEL);
	if (!master)
		return NULL;

	device_initialize(&master->dev);
	master->bus_num = -1;
	master->num_chipselect = 1;
	master->dev.class = &spi_master_class;
	master->dev.parent = get_device(dev);
	spi_master_set_devdata(master, &master[1]);

	return master;
}
EXPORT_SYMBOL_GPL(spi_alloc_master);

#ifdef CONFIG_OF
static int of_spi_register_master(struct spi_master *master)
{
	int nb, i, *cs;
	struct device_node *np = master->dev.of_node;

	if (!np)
		return 0;

	nb = of_gpio_named_count(np, "cs-gpios");
	master->num_chipselect = max_t(int, nb, master->num_chipselect);

	/* Return error only for an incorrectly formed cs-gpios property */
	if (nb == 0 || nb == -ENOENT)
		return 0;
	else if (nb < 0)
		return nb;

	cs = devm_kzalloc(&master->dev,
			  sizeof(int) * master->num_chipselect,
			  GFP_KERNEL);
	master->cs_gpios = cs;

	if (!master->cs_gpios)
		return -ENOMEM;

	for (i = 0; i < master->num_chipselect; i++)
		cs[i] = -ENOENT;

	for (i = 0; i < nb; i++)
		cs[i] = of_get_named_gpio(np, "cs-gpios", i);

	return 0;
}
#else
static int of_spi_register_master(struct spi_master *master)
{
	return 0;
}
#endif

/**
 * spi_register_master - register SPI master controller
 * @master: initialized master, originally from spi_alloc_master()
 * Context: can sleep
 *
 * SPI master controllers connect to their drivers using some non-SPI bus,
 * such as the platform bus.  The final stage of probe() in that code
 * includes calling spi_register_master() to hook up to this SPI bus glue.
 *
 * SPI controllers use board specific (often SOC specific) bus numbers,
 * and board-specific addressing for SPI devices combines those numbers
 * with chip select numbers.  Since SPI does not directly support dynamic
 * device identification, boards need configuration tables telling which
 * chip is at which address.
 *
 * This must be called from context that can sleep.  It returns zero on
 * success, else a negative error code (dropping the master's refcount).
 * After a successful return, the caller is responsible for calling
 * spi_unregister_master().
 */
int spi_register_master(struct spi_master *master)
{
	static atomic_t		dyn_bus_id = ATOMIC_INIT((1<<15) - 1);
	struct device		*dev = master->dev.parent;
	struct boardinfo	*bi;
	int			status = -ENODEV;
	int			dynamic = 0;

	if (!dev)
		return -ENODEV;

	status = of_spi_register_master(master);
	if (status)
		return status;

	/* even if it's just one always-selected device, there must
	 * be at least one chipselect
	 */
	if (master->num_chipselect == 0)
		return -EINVAL;

	if ((master->bus_num < 0) && master->dev.of_node)
		master->bus_num = of_alias_get_id(master->dev.of_node, "spi");

	/* convention:  dynamically assigned bus IDs count down from the max */
	if (master->bus_num < 0) {
		/* FIXME switch to an IDR based scheme, something like
		 * I2C now uses, so we can't run out of "dynamic" IDs
		 */
		master->bus_num = atomic_dec_return(&dyn_bus_id);
		dynamic = 1;
	}

	spin_lock_init(&master->bus_lock_spinlock);
	mutex_init(&master->bus_lock_mutex);
	master->bus_lock_flag = 0;
	init_completion(&master->xfer_completion);
	if (!master->max_dma_len)
		master->max_dma_len = INT_MAX;

	/* register the device, then userspace will see it.
	 * registration fails if the bus ID is in use.
	 */
	dev_set_name(&master->dev, "spi%u", master->bus_num);
	status = device_add(&master->dev);
	if (status < 0)
		goto done;
	dev_dbg(dev, "registered master %s%s\n", dev_name(&master->dev),
			dynamic ? " (dynamic)" : "");

	/* If we're using a queued driver, start the queue */
	if (master->transfer)
		dev_info(dev, "master is unqueued, this is deprecated\n");
	else {
		status = spi_master_initialize_queue(master);
		if (status) {
			device_del(&master->dev);
			goto done;
		}
	}

	mutex_lock(&board_lock);
	list_add_tail(&master->list, &spi_master_list);
	list_for_each_entry(bi, &board_list, list)
		spi_match_master_to_boardinfo(master, &bi->board_info);
	mutex_unlock(&board_lock);

	/* Register devices from the device tree and ACPI */
	of_register_spi_devices(master);
	acpi_register_spi_devices(master);
done:
	return status;
}
EXPORT_SYMBOL_GPL(spi_register_master);

static void devm_spi_unregister(struct device *dev, void *res)
{
	spi_unregister_master(*(struct spi_master **)res);
}

/**
 * dev_spi_register_master - register managed SPI master controller
 * @dev:    device managing SPI master
 * @master: initialized master, originally from spi_alloc_master()
 * Context: can sleep
 *
 * Register a SPI device as with spi_register_master() which will
 * automatically be unregister
 */
int devm_spi_register_master(struct device *dev, struct spi_master *master)
{
	struct spi_master **ptr;
	int ret;

	ptr = devres_alloc(devm_spi_unregister, sizeof(*ptr), GFP_KERNEL);
	if (!ptr)
		return -ENOMEM;

	ret = spi_register_master(master);
	if (!ret) {
		*ptr = master;
		devres_add(dev, ptr);
	} else {
		devres_free(ptr);
	}

	return ret;
}
EXPORT_SYMBOL_GPL(devm_spi_register_master);

static int __unregister(struct device *dev, void *null)
{
	spi_unregister_device(to_spi_device(dev));
	return 0;
}

/**
 * spi_unregister_master - unregister SPI master controller
 * @master: the master being unregistered
 * Context: can sleep
 *
 * This call is used only by SPI master controller drivers, which are the
 * only ones directly touching chip registers.
 *
 * This must be called from context that can sleep.
 */
void spi_unregister_master(struct spi_master *master)
{
	int dummy;

	if (master->queued) {
		if (spi_destroy_queue(master))
			dev_err(&master->dev, "queue remove failed\n");
	}

	mutex_lock(&board_lock);
	list_del(&master->list);
	mutex_unlock(&board_lock);

	dummy = device_for_each_child(&master->dev, NULL, __unregister);
	device_unregister(&master->dev);
}
EXPORT_SYMBOL_GPL(spi_unregister_master);

int spi_master_suspend(struct spi_master *master)
{
	int ret;

	/* Basically no-ops for non-queued masters */
	if (!master->queued)
		return 0;

	ret = spi_stop_queue(master);
	if (ret)
		dev_err(&master->dev, "queue stop failed\n");

	return ret;
}
EXPORT_SYMBOL_GPL(spi_master_suspend);

int spi_master_resume(struct spi_master *master)
{
	int ret;

	if (!master->queued)
		return 0;

	ret = spi_start_queue(master);
	if (ret)
		dev_err(&master->dev, "queue restart failed\n");

	return ret;
}
EXPORT_SYMBOL_GPL(spi_master_resume);

static int __spi_master_match(struct device *dev, const void *data)
{
	struct spi_master *m;
	const u16 *bus_num = data;

	m = container_of(dev, struct spi_master, dev);
	return m->bus_num == *bus_num;
}

/**
 * spi_busnum_to_master - look up master associated with bus_num
 * @bus_num: the master's bus number
 * Context: can sleep
 *
 * This call may be used with devices that are registered after
 * arch init time.  It returns a refcounted pointer to the relevant
 * spi_master (which the caller must release), or NULL if there is
 * no such master registered.
 */
struct spi_master *spi_busnum_to_master(u16 bus_num)
{
	struct device		*dev;
	struct spi_master	*master = NULL;

	dev = class_find_device(&spi_master_class, NULL, &bus_num,
				__spi_master_match);
	if (dev)
		master = container_of(dev, struct spi_master, dev);
	/* reference got in class_find_device */
	return master;
}
EXPORT_SYMBOL_GPL(spi_busnum_to_master);


/*-------------------------------------------------------------------------*/

/* Core methods for SPI master protocol drivers.  Some of the
 * other core methods are currently defined as inline functions.
 */

/**
 * spi_setup - setup SPI mode and clock rate
 * @spi: the device whose settings are being modified
 * Context: can sleep, and no requests are queued to the device
 *
 * SPI protocol drivers may need to update the transfer mode if the
 * device doesn't work with its default.  They may likewise need
 * to update clock rates or word sizes from initial values.  This function
 * changes those settings, and must be called from a context that can sleep.
 * Except for SPI_CS_HIGH, which takes effect immediately, the changes take
 * effect the next time the device is selected and data is transferred to
 * or from it.  When this function returns, the spi device is deselected.
 *
 * Note that this call will fail if the protocol driver specifies an option
 * that the underlying controller or its driver does not support.  For
 * example, not all hardware supports wire transfers using nine bit words,
 * LSB-first wire encoding, or active-high chipselects.
 */
int spi_setup(struct spi_device *spi)
{
	unsigned	bad_bits, ugly_bits;
	int		status = 0;

	/* check mode to prevent that DUAL and QUAD set at the same time
	 */
	if (((spi->mode & SPI_TX_DUAL) && (spi->mode & SPI_TX_QUAD)) ||
		((spi->mode & SPI_RX_DUAL) && (spi->mode & SPI_RX_QUAD))) {
		dev_err(&spi->dev,
		"setup: can not select dual and quad at the same time\n");
		return -EINVAL;
	}
	/* if it is SPI_3WIRE mode, DUAL and QUAD should be forbidden
	 */
	if ((spi->mode & SPI_3WIRE) && (spi->mode &
		(SPI_TX_DUAL | SPI_TX_QUAD | SPI_RX_DUAL | SPI_RX_QUAD)))
		return -EINVAL;
	/* help drivers fail *cleanly* when they need options
	 * that aren't supported with their current master
	 */
	bad_bits = spi->mode & ~spi->master->mode_bits;
	ugly_bits = bad_bits &
		    (SPI_TX_DUAL | SPI_TX_QUAD | SPI_RX_DUAL | SPI_RX_QUAD);
	if (ugly_bits) {
		dev_warn(&spi->dev,
			 "setup: ignoring unsupported mode bits %x\n",
			 ugly_bits);
		spi->mode &= ~ugly_bits;
		bad_bits &= ~ugly_bits;
	}
	if (bad_bits) {
		dev_err(&spi->dev, "setup: unsupported mode bits %x\n",
			bad_bits);
		return -EINVAL;
	}

	if (!spi->bits_per_word)
		spi->bits_per_word = 8;

	if (!spi->max_speed_hz)
		spi->max_speed_hz = spi->master->max_speed_hz;

	if (spi->master->setup)
		status = spi->master->setup(spi);

	dev_dbg(&spi->dev, "setup mode %d, %s%s%s%s%u bits/w, %u Hz max --> %d\n",
			(int) (spi->mode & (SPI_CPOL | SPI_CPHA)),
			(spi->mode & SPI_CS_HIGH) ? "cs_high, " : "",
			(spi->mode & SPI_LSB_FIRST) ? "lsb, " : "",
			(spi->mode & SPI_3WIRE) ? "3wire, " : "",
			(spi->mode & SPI_LOOP) ? "loopback, " : "",
			spi->bits_per_word, spi->max_speed_hz,
			status);

	return status;
}
EXPORT_SYMBOL_GPL(spi_setup);

static int __spi_validate(struct spi_device *spi, struct spi_message *message)
{
	struct spi_master *master = spi->master;
	struct spi_transfer *xfer;
	int w_size;

	if (list_empty(&message->transfers))
		return -EINVAL;

	/* Half-duplex links include original MicroWire, and ones with
	 * only one data pin like SPI_3WIRE (switches direction) or where
	 * either MOSI or MISO is missing.  They can also be caused by
	 * software limitations.
	 */
	if ((master->flags & SPI_MASTER_HALF_DUPLEX)
			|| (spi->mode & SPI_3WIRE)) {
		unsigned flags = master->flags;

		list_for_each_entry(xfer, &message->transfers, transfer_list) {
			if (xfer->rx_buf && xfer->tx_buf)
				return -EINVAL;
			if ((flags & SPI_MASTER_NO_TX) && xfer->tx_buf)
				return -EINVAL;
			if ((flags & SPI_MASTER_NO_RX) && xfer->rx_buf)
				return -EINVAL;
		}
	}

	/**
	 * Set transfer bits_per_word and max speed as spi device default if
	 * it is not set for this transfer.
	 * Set transfer tx_nbits and rx_nbits as single transfer default
	 * (SPI_NBITS_SINGLE) if it is not set for this transfer.
	 */
	list_for_each_entry(xfer, &message->transfers, transfer_list) {
		message->frame_length += xfer->len;
		if (!xfer->bits_per_word)
			xfer->bits_per_word = spi->bits_per_word;

		if (!xfer->speed_hz)
			xfer->speed_hz = spi->max_speed_hz;

		if (master->max_speed_hz &&
		    xfer->speed_hz > master->max_speed_hz)
			xfer->speed_hz = master->max_speed_hz;

		if (master->bits_per_word_mask) {
			/* Only 32 bits fit in the mask */
			if (xfer->bits_per_word > 32)
				return -EINVAL;
			if (!(master->bits_per_word_mask &
					BIT(xfer->bits_per_word - 1)))
				return -EINVAL;
		}

		/*
		 * SPI transfer length should be multiple of SPI word size
		 * where SPI word size should be power-of-two multiple
		 */
		if (xfer->bits_per_word <= 8)
			w_size = 1;
		else if (xfer->bits_per_word <= 16)
			w_size = 2;
		else
			w_size = 4;

		/* No partial transfers accepted */
		if (xfer->len % w_size)
			return -EINVAL;

		if (xfer->speed_hz && master->min_speed_hz &&
		    xfer->speed_hz < master->min_speed_hz)
			return -EINVAL;

		if (xfer->tx_buf && !xfer->tx_nbits)
			xfer->tx_nbits = SPI_NBITS_SINGLE;
		if (xfer->rx_buf && !xfer->rx_nbits)
			xfer->rx_nbits = SPI_NBITS_SINGLE;
		/* check transfer tx/rx_nbits:
		 * 1. check the value matches one of single, dual and quad
		 * 2. check tx/rx_nbits match the mode in spi_device
		 */
		if (xfer->tx_buf) {
			if (xfer->tx_nbits != SPI_NBITS_SINGLE &&
				xfer->tx_nbits != SPI_NBITS_DUAL &&
				xfer->tx_nbits != SPI_NBITS_QUAD)
				return -EINVAL;
			if ((xfer->tx_nbits == SPI_NBITS_DUAL) &&
				!(spi->mode & (SPI_TX_DUAL | SPI_TX_QUAD)))
				return -EINVAL;
			if ((xfer->tx_nbits == SPI_NBITS_QUAD) &&
				!(spi->mode & SPI_TX_QUAD))
				return -EINVAL;
		}
		/* check transfer rx_nbits */
		if (xfer->rx_buf) {
			if (xfer->rx_nbits != SPI_NBITS_SINGLE &&
				xfer->rx_nbits != SPI_NBITS_DUAL &&
				xfer->rx_nbits != SPI_NBITS_QUAD)
				return -EINVAL;
			if ((xfer->rx_nbits == SPI_NBITS_DUAL) &&
				!(spi->mode & (SPI_RX_DUAL | SPI_RX_QUAD)))
				return -EINVAL;
			if ((xfer->rx_nbits == SPI_NBITS_QUAD) &&
				!(spi->mode & SPI_RX_QUAD))
				return -EINVAL;
		}
	}

	message->status = -EINPROGRESS;

	return 0;
}

static int __spi_async(struct spi_device *spi, struct spi_message *message)
{
	struct spi_master *master = spi->master;

	message->spi = spi;

	trace_spi_message_submit(message);

	return master->transfer(spi, message);
}

/**
 * spi_async - asynchronous SPI transfer
 * @spi: device with which data will be exchanged
 * @message: describes the data transfers, including completion callback
 * Context: any (irqs may be blocked, etc)
 *
 * This call may be used in_irq and other contexts which can't sleep,
 * as well as from task contexts which can sleep.
 *
 * The completion callback is invoked in a context which can't sleep.
 * Before that invocation, the value of message->status is undefined.
 * When the callback is issued, message->status holds either zero (to
 * indicate complete success) or a negative error code.  After that
 * callback returns, the driver which issued the transfer request may
 * deallocate the associated memory; it's no longer in use by any SPI
 * core or controller driver code.
 *
 * Note that although all messages to a spi_device are handled in
 * FIFO order, messages may go to different devices in other orders.
 * Some device might be higher priority, or have various "hard" access
 * time requirements, for example.
 *
 * On detection of any fault during the transfer, processing of
 * the entire message is aborted, and the device is deselected.
 * Until returning from the associated message completion callback,
 * no other spi_message queued to that device will be processed.
 * (This rule applies equally to all the synchronous transfer calls,
 * which are wrappers around this core asynchronous primitive.)
 */
int spi_async(struct spi_device *spi, struct spi_message *message)
{
	struct spi_master *master = spi->master;
	int ret;
	unsigned long flags;

	ret = __spi_validate(spi, message);
	if (ret != 0)
		return ret;

	spin_lock_irqsave(&master->bus_lock_spinlock, flags);

	if (master->bus_lock_flag)
		ret = -EBUSY;
	else
		ret = __spi_async(spi, message);

	spin_unlock_irqrestore(&master->bus_lock_spinlock, flags);

	return ret;
}
EXPORT_SYMBOL_GPL(spi_async);

/**
 * spi_async_locked - version of spi_async with exclusive bus usage
 * @spi: device with which data will be exchanged
 * @message: describes the data transfers, including completion callback
 * Context: any (irqs may be blocked, etc)
 *
 * This call may be used in_irq and other contexts which can't sleep,
 * as well as from task contexts which can sleep.
 *
 * The completion callback is invoked in a context which can't sleep.
 * Before that invocation, the value of message->status is undefined.
 * When the callback is issued, message->status holds either zero (to
 * indicate complete success) or a negative error code.  After that
 * callback returns, the driver which issued the transfer request may
 * deallocate the associated memory; it's no longer in use by any SPI
 * core or controller driver code.
 *
 * Note that although all messages to a spi_device are handled in
 * FIFO order, messages may go to different devices in other orders.
 * Some device might be higher priority, or have various "hard" access
 * time requirements, for example.
 *
 * On detection of any fault during the transfer, processing of
 * the entire message is aborted, and the device is deselected.
 * Until returning from the associated message completion callback,
 * no other spi_message queued to that device will be processed.
 * (This rule applies equally to all the synchronous transfer calls,
 * which are wrappers around this core asynchronous primitive.)
 */
int spi_async_locked(struct spi_device *spi, struct spi_message *message)
{
	struct spi_master *master = spi->master;
	int ret;
	unsigned long flags;

	ret = __spi_validate(spi, message);
	if (ret != 0)
		return ret;

	spin_lock_irqsave(&master->bus_lock_spinlock, flags);

	ret = __spi_async(spi, message);

	spin_unlock_irqrestore(&master->bus_lock_spinlock, flags);

	return ret;

}
EXPORT_SYMBOL_GPL(spi_async_locked);


/*-------------------------------------------------------------------------*/

/* Utility methods for SPI master protocol drivers, layered on
 * top of the core.  Some other utility methods are defined as
 * inline functions.
 */

static void spi_complete(void *arg)
{
	complete(arg);
}

static int __spi_sync(struct spi_device *spi, struct spi_message *message,
		      int bus_locked)
{
	DECLARE_COMPLETION_ONSTACK(done);
	int status;
	struct spi_master *master = spi->master;

	message->complete = spi_complete;
	message->context = &done;

	if (!bus_locked)
		mutex_lock(&master->bus_lock_mutex);

	status = spi_async_locked(spi, message);

	if (!bus_locked)
		mutex_unlock(&master->bus_lock_mutex);

	if (status == 0) {
		wait_for_completion(&done);
		status = message->status;
	}
	message->context = NULL;
	return status;
}

/**
 * spi_sync - blocking/synchronous SPI data transfers
 * @spi: device with which data will be exchanged
 * @message: describes the data transfers
 * Context: can sleep
 *
 * This call may only be used from a context that may sleep.  The sleep
 * is non-interruptible, and has no timeout.  Low-overhead controller
 * drivers may DMA directly into and out of the message buffers.
 *
 * Note that the SPI device's chip select is active during the message,
 * and then is normally disabled between messages.  Drivers for some
 * frequently-used devices may want to minimize costs of selecting a chip,
 * by leaving it selected in anticipation that the next message will go
 * to the same chip.  (That may increase power usage.)
 *
 * Also, the caller is guaranteeing that the memory associated with the
 * message will not be freed before this call returns.
 *
 * It returns zero on success, else a negative error code.
 */
int spi_sync(struct spi_device *spi, struct spi_message *message)
{
	return __spi_sync(spi, message, 0);
}
EXPORT_SYMBOL_GPL(spi_sync);

/**
 * spi_sync_locked - version of spi_sync with exclusive bus usage
 * @spi: device with which data will be exchanged
 * @message: describes the data transfers
 * Context: can sleep
 *
 * This call may only be used from a context that may sleep.  The sleep
 * is non-interruptible, and has no timeout.  Low-overhead controller
 * drivers may DMA directly into and out of the message buffers.
 *
 * This call should be used by drivers that require exclusive access to the
 * SPI bus. It has to be preceded by a spi_bus_lock call. The SPI bus must
 * be released by a spi_bus_unlock call when the exclusive access is over.
 *
 * It returns zero on success, else a negative error code.
 */
int spi_sync_locked(struct spi_device *spi, struct spi_message *message)
{
	return __spi_sync(spi, message, 1);
}
EXPORT_SYMBOL_GPL(spi_sync_locked);

/**
 * spi_bus_lock - obtain a lock for exclusive SPI bus usage
 * @master: SPI bus master that should be locked for exclusive bus access
 * Context: can sleep
 *
 * This call may only be used from a context that may sleep.  The sleep
 * is non-interruptible, and has no timeout.
 *
 * This call should be used by drivers that require exclusive access to the
 * SPI bus. The SPI bus must be released by a spi_bus_unlock call when the
 * exclusive access is over. Data transfer must be done by spi_sync_locked
 * and spi_async_locked calls when the SPI bus lock is held.
 *
 * It returns zero on success, else a negative error code.
 */
int spi_bus_lock(struct spi_master *master)
{
	unsigned long flags;

	mutex_lock(&master->bus_lock_mutex);

	spin_lock_irqsave(&master->bus_lock_spinlock, flags);
	master->bus_lock_flag = 1;
	spin_unlock_irqrestore(&master->bus_lock_spinlock, flags);

	/* mutex remains locked until spi_bus_unlock is called */

	return 0;
}
EXPORT_SYMBOL_GPL(spi_bus_lock);

/**
 * spi_bus_unlock - release the lock for exclusive SPI bus usage
 * @master: SPI bus master that was locked for exclusive bus access
 * Context: can sleep
 *
 * This call may only be used from a context that may sleep.  The sleep
 * is non-interruptible, and has no timeout.
 *
 * This call releases an SPI bus lock previously obtained by an spi_bus_lock
 * call.
 *
 * It returns zero on success, else a negative error code.
 */
int spi_bus_unlock(struct spi_master *master)
{
	master->bus_lock_flag = 0;

	mutex_unlock(&master->bus_lock_mutex);

	return 0;
}
EXPORT_SYMBOL_GPL(spi_bus_unlock);

/* portable code must never pass more than 32 bytes */
#define	SPI_BUFSIZ	max(32, SMP_CACHE_BYTES)

static u8	*buf;

/**
 * spi_write_then_read - SPI synchronous write followed by read
 * @spi: device with which data will be exchanged
 * @txbuf: data to be written (need not be dma-safe)
 * @n_tx: size of txbuf, in bytes
 * @rxbuf: buffer into which data will be read (need not be dma-safe)
 * @n_rx: size of rxbuf, in bytes
 * Context: can sleep
 *
 * This performs a half duplex MicroWire style transaction with the
 * device, sending txbuf and then reading rxbuf.  The return value
 * is zero for success, else a negative errno status code.
 * This call may only be used from a context that may sleep.
 *
 * Parameters to this routine are always copied using a small buffer;
 * portable code should never use this for more than 32 bytes.
 * Performance-sensitive or bulk transfer code should instead use
 * spi_{async,sync}() calls with dma-safe buffers.
 */
int spi_write_then_read(struct spi_device *spi,
		const void *txbuf, unsigned n_tx,
		void *rxbuf, unsigned n_rx)
{
	static DEFINE_MUTEX(lock);

	int			status;
	struct spi_message	message;
	struct spi_transfer	x[2];
	u8			*local_buf;

	/* Use preallocated DMA-safe buffer if we can.  We can't avoid
	 * copying here, (as a pure convenience thing), but we can
	 * keep heap costs out of the hot path unless someone else is
	 * using the pre-allocated buffer or the transfer is too large.
	 */
	if ((n_tx + n_rx) > SPI_BUFSIZ || !mutex_trylock(&lock)) {
		local_buf = kmalloc(max((unsigned)SPI_BUFSIZ, n_tx + n_rx),
				    GFP_KERNEL | GFP_DMA);
		if (!local_buf)
			return -ENOMEM;
	} else {
		local_buf = buf;
	}

	spi_message_init(&message);
	memset(x, 0, sizeof(x));
	if (n_tx) {
		x[0].len = n_tx;
		spi_message_add_tail(&x[0], &message);
	}
	if (n_rx) {
		x[1].len = n_rx;
		spi_message_add_tail(&x[1], &message);
	}

	memcpy(local_buf, txbuf, n_tx);
	x[0].tx_buf = local_buf;
	x[1].rx_buf = local_buf + n_tx;

	/* do the i/o */
	status = spi_sync(spi, &message);
	if (status == 0)
		memcpy(rxbuf, x[1].rx_buf, n_rx);

	if (x[0].tx_buf == buf)
		mutex_unlock(&lock);
	else
		kfree(local_buf);

	return status;
}
EXPORT_SYMBOL_GPL(spi_write_then_read);

/*-------------------------------------------------------------------------*/

static int __init spi_init(void)
{
	int	status;

	buf = kmalloc(SPI_BUFSIZ, GFP_KERNEL);
	if (!buf) {
		status = -ENOMEM;
		goto err0;
	}

	status = bus_register(&spi_bus_type);
	if (status < 0)
		goto err1;

	status = class_register(&spi_master_class);
	if (status < 0)
		goto err2;
	return 0;

err2:
	bus_unregister(&spi_bus_type);
err1:
	kfree(buf);
	buf = NULL;
err0:
	return status;
}

/* board_info is normally registered in arch_initcall(),
 * but even essential drivers wait till later
 *
 * REVISIT only boardinfo really needs static linking. the rest (device and
 * driver registration) _could_ be dynamically linked (modular) ... costs
 * include needing to have boardinfo data structures be much more public.
 */
postcore_initcall(spi_init);
<|MERGE_RESOLUTION|>--- conflicted
+++ resolved
@@ -796,11 +796,7 @@
 		if (ret > 0) {
 			ret = 0;
 			ms = xfer->len * 8 * 1000 / xfer->speed_hz;
-<<<<<<< HEAD
-			ms += ms + 100; /* some tolerance */
-=======
 			ms += 10; /* some tolerance */
->>>>>>> 1860e379
 
 			ms = wait_for_completion_timeout(&master->xfer_completion,
 							 msecs_to_jiffies(ms));
